// Copyright (c) 2010 Satoshi Nakamoto
// Copyright (c) 2009-2012 The Bitcoin developers
// Distributed under the MIT/X11 software license, see the accompanying
// file COPYING or http://www.opensource.org/licenses/mit-license.php.

#include "init.h"
#include "util.h"
#include "sync.h"
#include "ui_interface.h"
#include "base58.h"
#include "bitcoinrpc.h"
#include "db.h"

#undef printf
#include <boost/asio.hpp>
#include <boost/asio/ip/v6_only.hpp>
#include <boost/bind.hpp>
#include <boost/filesystem.hpp>
#include <boost/foreach.hpp>
#include <boost/iostreams/concepts.hpp>
#include <boost/iostreams/stream.hpp>
#include <boost/algorithm/string.hpp>
#include <boost/lexical_cast.hpp>
#include <boost/asio/ssl.hpp>
#include <boost/filesystem/fstream.hpp>
#include <boost/shared_ptr.hpp>
#include <list>

#define printf OutputDebugStringF

using namespace std;
using namespace boost;
using namespace boost::asio;
using namespace json_spirit;

void ThreadRPCServer2(void* parg);

static std::string strRPCUserColonPass;

const Object emptyobj;

void ThreadRPCServer3(void* parg);

static inline unsigned short GetDefaultRPCPort()
{
    return GetBoolArg("-testnet", false) ? 18332 : 8332;
}

Object JSONRPCError(int code, const string& message)
{
    Object error;
    error.push_back(Pair("code", code));
    error.push_back(Pair("message", message));
    return error;
}

void RPCTypeCheck(const Array& params,
                  const list<Value_type>& typesExpected,
                  bool fAllowNull)
{
    unsigned int i = 0;
    BOOST_FOREACH(Value_type t, typesExpected)
    {
        if (params.size() <= i)
            break;

        const Value& v = params[i];
        if (!((v.type() == t) || (fAllowNull && (v.type() == null_type))))
        {
            string err = strprintf("Expected type %s, got %s",
                                   Value_type_name[t], Value_type_name[v.type()]);
            throw JSONRPCError(RPC_TYPE_ERROR, err);
        }
        i++;
    }
}

void RPCTypeCheck(const Object& o,
                  const map<string, Value_type>& typesExpected,
                  bool fAllowNull)
{
    BOOST_FOREACH(const PAIRTYPE(string, Value_type)& t, typesExpected)
    {
        const Value& v = find_value(o, t.first);
        if (!fAllowNull && v.type() == null_type)
            throw JSONRPCError(RPC_TYPE_ERROR, strprintf("Missing %s", t.first.c_str()));

        if (!((v.type() == t.second) || (fAllowNull && (v.type() == null_type))))
        {
            string err = strprintf("Expected type %s for %s, got %s",
                                   Value_type_name[t.second], t.first.c_str(), Value_type_name[v.type()]);
            throw JSONRPCError(RPC_TYPE_ERROR, err);
        }
    }
}

int64 AmountFromValue(const Value& value)
{
    double dAmount = value.get_real();
    if (dAmount <= 0.0 || dAmount > 21000000.0)
        throw JSONRPCError(RPC_TYPE_ERROR, "Invalid amount");
    int64 nAmount = roundint64(dAmount * COIN);
    if (!MoneyRange(nAmount))
        throw JSONRPCError(RPC_TYPE_ERROR, "Invalid amount");
    return nAmount;
}

Value ValueFromAmount(int64 amount)
{
    return (double)amount / (double)COIN;
}

std::string HexBits(unsigned int nBits)
{
    union {
        int32_t nBits;
        char cBits[4];
    } uBits;
    uBits.nBits = htonl((int32_t)nBits);
    return HexStr(BEGIN(uBits.cBits), END(uBits.cBits));
}



///
/// Note: This interface may still be subject to change.
///

string CRPCTable::help(string strCommand) const
{
    string strRet;
    set<rpcfn_type> setDone;
    for (map<string, const CRPCCommand*>::const_iterator mi = mapCommands.begin(); mi != mapCommands.end(); ++mi)
    {
        const CRPCCommand *pcmd = mi->second;
        string strMethod = mi->first;
        // We already filter duplicates, but these deprecated screw up the sort order
        if (strMethod.find("label") != string::npos)
            continue;
        if (strCommand != "" && strMethod != strCommand)
            continue;
        try
        {
            Array params;
            rpcfn_type pfn = pcmd->actor;
            if (setDone.insert(pfn).second)
                (*pfn)(params, true);
        }
        catch (std::exception& e)
        {
            // Help text is returned in an exception
            string strHelp = string(e.what());
            if (strCommand == "")
                if (strHelp.find('\n') != string::npos)
                    strHelp = strHelp.substr(0, strHelp.find('\n'));
            strRet += strHelp + "\n";
        }
    }
    if (strRet == "")
        strRet = strprintf("help: unknown command: %s\n", strCommand.c_str());
    strRet = strRet.substr(0,strRet.size()-1);
    return strRet;
}

Value help(const Array& params, bool fHelp)
{
    if (fHelp || params.size() > 1)
        throw runtime_error(
            "help [command]\n"
            "List commands, or get help for a command.");

    string strCommand;
    if (params.size() > 0)
        strCommand = params[0].get_str();

    return tableRPC.help(strCommand);
}


Value stop(const Array& params, bool fHelp)
{
    if (fHelp || params.size() > 1)
        throw runtime_error(
            "stop <detach>\n"
            "<detach> is true or false to detach the database or not for this stop only\n"
            "Stop Bitcoin server (and possibly override the detachdb config value).");
    // Shutdown will take long enough that the response should get back
    if (params.size() > 0)
        bitdb.SetDetach(params[0].get_bool());
    StartShutdown();
    return "Bitcoin server stopping";
}



//
// Call Table
//


static const CRPCCommand vRPCCommands[] =
{ //  name                      function                 safemd  unlocked
  //  ------------------------  -----------------------  ------  --------
    { "help",                   &help,                   true,   true },
    { "stop",                   &stop,                   true,   true },
    { "getblockcount",          &getblockcount,          true,   false },
    { "getconnectioncount",     &getconnectioncount,     true,   false },
    { "getpeerinfo",            &getpeerinfo,            true,   false },
    { "getdifficulty",          &getdifficulty,          true,   false },
    { "getgenerate",            &getgenerate,            true,   false },
    { "setgenerate",            &setgenerate,            true,   false },
    { "gethashespersec",        &gethashespersec,        true,   false },
    { "getinfo",                &getinfo,                true,   false },
    { "getmininginfo",          &getmininginfo,          true,   false },
    { "getnewaddress",          &getnewaddress,          true,   false },
    { "getaccountaddress",      &getaccountaddress,      true,   false },
    { "setaccount",             &setaccount,             true,   false },
    { "getaccount",             &getaccount,             false,  false },
    { "getaddressesbyaccount",  &getaddressesbyaccount,  true,   false },
    { "sendtoaddress",          &sendtoaddress,          false,  false },
    { "getreceivedbyaddress",   &getreceivedbyaddress,   false,  false },
    { "getreceivedbyaccount",   &getreceivedbyaccount,   false,  false },
    { "listreceivedbyaddress",  &listreceivedbyaddress,  false,  false },
    { "listreceivedbyaccount",  &listreceivedbyaccount,  false,  false },
    { "backupwallet",           &backupwallet,           true,   false },
    { "keypoolrefill",          &keypoolrefill,          true,   false },
    { "walletpassphrase",       &walletpassphrase,       true,   false },
    { "walletpassphrasechange", &walletpassphrasechange, false,  false },
    { "walletlock",             &walletlock,             true,   false },
    { "encryptwallet",          &encryptwallet,          false,  false },
    { "validateaddress",        &validateaddress,        true,   false },
    { "getbalance",             &getbalance,             false,  false },
    { "move",                   &movecmd,                false,  false },
    { "sendfrom",               &sendfrom,               false,  false },
    { "sendmany",               &sendmany,               false,  false },
    { "addmultisigaddress",     &addmultisigaddress,     false,  false },
    { "getrawmempool",          &getrawmempool,          true,   false },
    { "getblock",               &getblock,               false,  false },
    { "getblockhash",           &getblockhash,           false,  false },
    { "gettransaction",         &gettransaction,         false,  false },
    { "listtransactions",       &listtransactions,       false,  false },
    { "listaddressgroupings",   &listaddressgroupings,   false,  false },
    { "signmessage",            &signmessage,            false,  false },
    { "verifymessage",          &verifymessage,          false,  false },
    { "getwork",                &getwork,                true,   false },
    { "listaccounts",           &listaccounts,           false,  false },
    { "settxfee",               &settxfee,               false,  false },
    { "getblocktemplate",       &getblocktemplate,       true,   false },
    { "submitblock",            &submitblock,            false,  false },
    { "listsinceblock",         &listsinceblock,         false,  false },
    { "dumpprivkey",            &dumpprivkey,            false,  false },
    { "importprivkey",          &importprivkey,          false,  false },
    { "listunspent",            &listunspent,            false,  false },
    { "getrawtransaction",      &getrawtransaction,      false,  false },
    { "createrawtransaction",   &createrawtransaction,   false,  false },
    { "decoderawtransaction",   &decoderawtransaction,   false,  false },
    { "signrawtransaction",     &signrawtransaction,     false,  false },
    { "sendrawtransaction",     &sendrawtransaction,     false,  false },
};

CRPCTable::CRPCTable()
{
    unsigned int vcidx;
    for (vcidx = 0; vcidx < (sizeof(vRPCCommands) / sizeof(vRPCCommands[0])); vcidx++)
    {
        const CRPCCommand *pcmd;

        pcmd = &vRPCCommands[vcidx];
        mapCommands[pcmd->name] = pcmd;
    }
}

const CRPCCommand *CRPCTable::operator[](string name) const
{
    map<string, const CRPCCommand*>::const_iterator it = mapCommands.find(name);
    if (it == mapCommands.end())
        return NULL;
    return (*it).second;
}

//
// HTTP protocol
//
// This ain't Apache.  We're just using HTTP header for the length field
// and to be compatible with other JSON-RPC implementations.
//

string HTTPPost(const string& strMsg, const map<string,string>& mapRequestHeaders)
{
    ostringstream s;
    s << "POST / HTTP/1.1\r\n"
      << "User-Agent: bitcoin-json-rpc/" << FormatFullVersion() << "\r\n"
      << "Host: 127.0.0.1\r\n"
      << "Content-Type: application/json\r\n"
      << "Content-Length: " << strMsg.size() << "\r\n"
      << "Connection: close\r\n"
      << "Accept: application/json\r\n";
    BOOST_FOREACH(const PAIRTYPE(string, string)& item, mapRequestHeaders)
        s << item.first << ": " << item.second << "\r\n";
    s << "\r\n" << strMsg;

    return s.str();
}

string rfc1123Time()
{
    char buffer[64];
    time_t now;
    time(&now);
    struct tm* now_gmt = gmtime(&now);
    string locale(setlocale(LC_TIME, NULL));
    setlocale(LC_TIME, "C"); // we want POSIX (aka "C") weekday/month strings
    strftime(buffer, sizeof(buffer), "%a, %d %b %Y %H:%M:%S +0000", now_gmt);
    setlocale(LC_TIME, locale.c_str());
    return string(buffer);
}

static string HTTPReply(int nStatus, const string& strMsg, bool keepalive)
{
    if (nStatus == HTTP_UNAUTHORIZED)
        return strprintf("HTTP/1.0 401 Authorization Required\r\n"
            "Date: %s\r\n"
            "Server: bitcoin-json-rpc/%s\r\n"
            "WWW-Authenticate: Basic realm=\"jsonrpc\"\r\n"
            "Content-Type: text/html\r\n"
            "Content-Length: 296\r\n"
            "\r\n"
            "<!DOCTYPE HTML PUBLIC \"-//W3C//DTD HTML 4.01 Transitional//EN\"\r\n"
            "\"http://www.w3.org/TR/1999/REC-html401-19991224/loose.dtd\">\r\n"
            "<HTML>\r\n"
            "<HEAD>\r\n"
            "<TITLE>Error</TITLE>\r\n"
            "<META HTTP-EQUIV='Content-Type' CONTENT='text/html; charset=ISO-8859-1'>\r\n"
            "</HEAD>\r\n"
            "<BODY><H1>401 Unauthorized.</H1></BODY>\r\n"
            "</HTML>\r\n", rfc1123Time().c_str(), FormatFullVersion().c_str());
    const char *cStatus;
         if (nStatus == HTTP_OK) cStatus = "OK";
    else if (nStatus == HTTP_BAD_REQUEST) cStatus = "Bad Request";
    else if (nStatus == HTTP_FORBIDDEN) cStatus = "Forbidden";
    else if (nStatus == HTTP_NOT_FOUND) cStatus = "Not Found";
    else if (nStatus == HTTP_INTERNAL_SERVER_ERROR) cStatus = "Internal Server Error";
    else cStatus = "";
    return strprintf(
            "HTTP/1.1 %d %s\r\n"
            "Date: %s\r\n"
            "Connection: %s\r\n"
            "Content-Length: %"PRIszu"\r\n"
            "Content-Type: application/json\r\n"
            "Server: bitcoin-json-rpc/%s\r\n"
            "\r\n"
            "%s",
        nStatus,
        cStatus,
        rfc1123Time().c_str(),
        keepalive ? "keep-alive" : "close",
        strMsg.size(),
        FormatFullVersion().c_str(),
        strMsg.c_str());
}

int ReadHTTPStatus(std::basic_istream<char>& stream, int &proto)
{
    string str;
    getline(stream, str);
    vector<string> vWords;
    boost::split(vWords, str, boost::is_any_of(" "));
    if (vWords.size() < 2)
        return HTTP_INTERNAL_SERVER_ERROR;
    proto = 0;
    const char *ver = strstr(str.c_str(), "HTTP/1.");
    if (ver != NULL)
        proto = atoi(ver+7);
    return atoi(vWords[1].c_str());
}

int ReadHTTPHeader(std::basic_istream<char>& stream, map<string, string>& mapHeadersRet)
{
    int nLen = 0;
    loop
    {
        string str;
        std::getline(stream, str);
        if (str.empty() || str == "\r")
            break;
        string::size_type nColon = str.find(":");
        if (nColon != string::npos)
        {
            string strHeader = str.substr(0, nColon);
            boost::trim(strHeader);
            boost::to_lower(strHeader);
            string strValue = str.substr(nColon+1);
            boost::trim(strValue);
            mapHeadersRet[strHeader] = strValue;
            if (strHeader == "content-length")
                nLen = atoi(strValue.c_str());
        }
    }
    return nLen;
}

int ReadHTTP(std::basic_istream<char>& stream, map<string, string>& mapHeadersRet, string& strMessageRet)
{
    mapHeadersRet.clear();
    strMessageRet = "";

    // Read status
    int nProto = 0;
    int nStatus = ReadHTTPStatus(stream, nProto);

    // Read header
    int nLen = ReadHTTPHeader(stream, mapHeadersRet);
    if (nLen < 0 || nLen > (int)MAX_SIZE)
        return HTTP_INTERNAL_SERVER_ERROR;

    // Read message
    if (nLen > 0)
    {
        vector<char> vch(nLen);
        stream.read(&vch[0], nLen);
        strMessageRet = string(vch.begin(), vch.end());
    }

    string sConHdr = mapHeadersRet["connection"];

    if ((sConHdr != "close") && (sConHdr != "keep-alive"))
    {
        if (nProto >= 1)
            mapHeadersRet["connection"] = "keep-alive";
        else
            mapHeadersRet["connection"] = "close";
    }

    return nStatus;
}

bool HTTPAuthorized(map<string, string>& mapHeaders)
{
    string strAuth = mapHeaders["authorization"];
    if (strAuth.substr(0,6) != "Basic ")
        return false;
    string strUserPass64 = strAuth.substr(6); boost::trim(strUserPass64);
    string strUserPass = DecodeBase64(strUserPass64);
    return strUserPass == strRPCUserColonPass;
}

//
// JSON-RPC protocol.  Bitcoin speaks version 1.0 for maximum compatibility,
// but uses JSON-RPC 1.1/2.0 standards for parts of the 1.0 standard that were
// unspecified (HTTP errors and contents of 'error').
//
// 1.0 spec: http://json-rpc.org/wiki/specification
// 1.2 spec: http://groups.google.com/group/json-rpc/web/json-rpc-over-http
// http://www.codeproject.com/KB/recipes/JSON_Spirit.aspx
//

string JSONRPCRequest(const string& strMethod, const Array& params, const Value& id)
{
    Object request;
    request.push_back(Pair("method", strMethod));
    request.push_back(Pair("params", params));
    request.push_back(Pair("id", id));
    return write_string(Value(request), false) + "\n";
}

Object JSONRPCReplyObj(const Value& result, const Value& error, const Value& id)
{
    Object reply;
    if (error.type() != null_type)
        reply.push_back(Pair("result", Value::null));
    else
        reply.push_back(Pair("result", result));
    reply.push_back(Pair("error", error));
    reply.push_back(Pair("id", id));
    return reply;
}

string JSONRPCReply(const Value& result, const Value& error, const Value& id)
{
    Object reply = JSONRPCReplyObj(result, error, id);
    return write_string(Value(reply), false) + "\n";
}

void ErrorReply(std::ostream& stream, const Object& objError, const Value& id)
{
    // Send error reply from json-rpc error object
    int nStatus = HTTP_INTERNAL_SERVER_ERROR;
    int code = find_value(objError, "code").get_int();
    if (code == RPC_INVALID_REQUEST) nStatus = HTTP_BAD_REQUEST;
    else if (code == RPC_METHOD_NOT_FOUND) nStatus = HTTP_NOT_FOUND;
    string strReply = JSONRPCReply(Value::null, objError, id);
    stream << HTTPReply(nStatus, strReply, false) << std::flush;
}

bool ClientAllowed(const boost::asio::ip::address& address)
{
    // Make sure that IPv4-compatible and IPv4-mapped IPv6 addresses are treated as IPv4 addresses
    if (address.is_v6()
     && (address.to_v6().is_v4_compatible()
      || address.to_v6().is_v4_mapped()))
        return ClientAllowed(address.to_v6().to_v4());

    if (address == asio::ip::address_v4::loopback()
     || address == asio::ip::address_v6::loopback()
     || (address.is_v4()
         // Check whether IPv4 addresses match 127.0.0.0/8 (loopback subnet)
      && (address.to_v4().to_ulong() & 0xff000000) == 0x7f000000))
        return true;

    const string strAddress = address.to_string();
    const vector<string>& vAllow = mapMultiArgs["-rpcallowip"];
    BOOST_FOREACH(string strAllow, vAllow)
        if (WildcardMatch(strAddress, strAllow))
            return true;
    return false;
}

//
// IOStream device that speaks SSL but can also speak non-SSL
//
template <typename Protocol>
class SSLIOStreamDevice : public iostreams::device<iostreams::bidirectional> {
public:
    SSLIOStreamDevice(asio::ssl::stream<typename Protocol::socket> &streamIn, bool fUseSSLIn) : stream(streamIn)
    {
        fUseSSL = fUseSSLIn;
        fNeedHandshake = fUseSSLIn;
    }

    void handshake(ssl::stream_base::handshake_type role)
    {
        if (!fNeedHandshake) return;
        fNeedHandshake = false;
        stream.handshake(role);
    }
    std::streamsize read(char* s, std::streamsize n)
    {
        handshake(ssl::stream_base::server); // HTTPS servers read first
        if (fUseSSL) return stream.read_some(asio::buffer(s, n));
        return stream.next_layer().read_some(asio::buffer(s, n));
    }
    std::streamsize write(const char* s, std::streamsize n)
    {
        handshake(ssl::stream_base::client); // HTTPS clients write first
        if (fUseSSL) return asio::write(stream, asio::buffer(s, n));
        return asio::write(stream.next_layer(), asio::buffer(s, n));
    }
    bool connect(const std::string& server, const std::string& port)
    {
        ip::tcp::resolver resolver(stream.get_io_service());
        ip::tcp::resolver::query query(server.c_str(), port.c_str());
        ip::tcp::resolver::iterator endpoint_iterator = resolver.resolve(query);
        ip::tcp::resolver::iterator end;
        boost::system::error_code error = asio::error::host_not_found;
        while (error && endpoint_iterator != end)
        {
            stream.lowest_layer().close();
            stream.lowest_layer().connect(*endpoint_iterator++, error);
        }
        if (error)
            return false;
        return true;
    }

private:
    bool fNeedHandshake;
    bool fUseSSL;
    asio::ssl::stream<typename Protocol::socket>& stream;
};

class AcceptedConnection
{
public:
    virtual ~AcceptedConnection() {}

    virtual std::iostream& stream() = 0;
    virtual std::string peer_address_to_string() const = 0;
    virtual void close() = 0;
};

template <typename Protocol>
class AcceptedConnectionImpl : public AcceptedConnection
{
public:
    AcceptedConnectionImpl(
            asio::io_service& io_service,
            ssl::context &context,
            bool fUseSSL) :
        sslStream(io_service, context),
        _d(sslStream, fUseSSL),
        _stream(_d)
    {
    }

    virtual std::iostream& stream()
    {
        return _stream;
    }

    virtual std::string peer_address_to_string() const
    {
        return peer.address().to_string();
    }

    virtual void close()
    {
        _stream.close();
    }

    typename Protocol::endpoint peer;
    asio::ssl::stream<typename Protocol::socket> sslStream;

private:
    SSLIOStreamDevice<Protocol> _d;
    iostreams::stream< SSLIOStreamDevice<Protocol> > _stream;
};

void ThreadRPCServer(void* parg)
{
    // Make this thread recognisable as the RPC listener
    RenameThread("bitcoin-rpclist");

    try
    {
        vnThreadsRunning[THREAD_RPCLISTENER]++;
        ThreadRPCServer2(parg);
        vnThreadsRunning[THREAD_RPCLISTENER]--;
    }
    catch (std::exception& e) {
        vnThreadsRunning[THREAD_RPCLISTENER]--;
        PrintException(&e, "ThreadRPCServer()");
    } catch (...) {
        vnThreadsRunning[THREAD_RPCLISTENER]--;
        PrintException(NULL, "ThreadRPCServer()");
    }
    printf("ThreadRPCServer exited\n");
}

// Forward declaration required for RPCListen
template <typename Protocol, typename SocketAcceptorService>
static void RPCAcceptHandler(boost::shared_ptr< basic_socket_acceptor<Protocol, SocketAcceptorService> > acceptor,
                             ssl::context& context,
                             bool fUseSSL,
                             AcceptedConnection* conn,
                             const boost::system::error_code& error);

/**
 * Sets up I/O resources to accept and handle a new connection.
 */
template <typename Protocol, typename SocketAcceptorService>
static void RPCListen(boost::shared_ptr< basic_socket_acceptor<Protocol, SocketAcceptorService> > acceptor,
                   ssl::context& context,
                   const bool fUseSSL)
{
    // Accept connection
    AcceptedConnectionImpl<Protocol>* conn = new AcceptedConnectionImpl<Protocol>(acceptor->get_io_service(), context, fUseSSL);

    acceptor->async_accept(
            conn->sslStream.lowest_layer(),
            conn->peer,
            boost::bind(&RPCAcceptHandler<Protocol, SocketAcceptorService>,
                acceptor,
                boost::ref(context),
                fUseSSL,
                conn,
                boost::asio::placeholders::error));
}

/**
 * Accept and handle incoming connection.
 */
template <typename Protocol, typename SocketAcceptorService>
static void RPCAcceptHandler(boost::shared_ptr< basic_socket_acceptor<Protocol, SocketAcceptorService> > acceptor,
                             ssl::context& context,
                             const bool fUseSSL,
                             AcceptedConnection* conn,
                             const boost::system::error_code& error)
{
    vnThreadsRunning[THREAD_RPCLISTENER]++;

    // Immediately start accepting new connections, except when we're cancelled or our socket is closed.
    if (error != asio::error::operation_aborted
     && acceptor->is_open())
        RPCListen(acceptor, context, fUseSSL);

    AcceptedConnectionImpl<ip::tcp>* tcp_conn = dynamic_cast< AcceptedConnectionImpl<ip::tcp>* >(conn);

    // TODO: Actually handle errors
    if (error)
    {
        delete conn;
    }

    // Restrict callers by IP.  It is important to
    // do this before starting client thread, to filter out
    // certain DoS and misbehaving clients.
    else if (tcp_conn
          && !ClientAllowed(tcp_conn->peer.address()))
    {
        // Only send a 403 if we're not using SSL to prevent a DoS during the SSL handshake.
        if (!fUseSSL)
            conn->stream() << HTTPReply(HTTP_FORBIDDEN, "", false) << std::flush;
        delete conn;
    }

    // start HTTP client thread
    else if (!NewThread(ThreadRPCServer3, conn)) {
        printf("Failed to create RPC server client thread\n");
        delete conn;
    }

    vnThreadsRunning[THREAD_RPCLISTENER]--;
}

void ThreadRPCServer2(void* parg)
{
    printf("ThreadRPCServer started\n");

    strRPCUserColonPass = mapArgs["-rpcuser"] + ":" + mapArgs["-rpcpassword"];
    if (mapArgs["-rpcpassword"] == "")
    {
        unsigned char rand_pwd[32];
        RAND_bytes(rand_pwd, 32);
        string strWhatAmI = "To use bitcoind";
        if (mapArgs.count("-server"))
            strWhatAmI = strprintf(_("To use the %s option"), "\"-server\"");
        else if (mapArgs.count("-daemon"))
            strWhatAmI = strprintf(_("To use the %s option"), "\"-daemon\"");
        uiInterface.ThreadSafeMessageBox(strprintf(
            _("%s, you must set a rpcpassword in the configuration file:\n %s\n"
              "It is recommended you use the following random password:\n"
              "rpcuser=bitcoinrpc\n"
              "rpcpassword=%s\n"
              "(you do not need to remember this password)\n"
              "If the file does not exist, create it with owner-readable-only file permissions.\n"),
                strWhatAmI.c_str(),
                GetConfigFile().string().c_str(),
                EncodeBase58(&rand_pwd[0],&rand_pwd[0]+32).c_str()),
            _("Error"), CClientUIInterface::OK | CClientUIInterface::MODAL);
        StartShutdown();
        return;
    }

    const bool fUseSSL = GetBoolArg("-rpcssl");

    asio::io_service io_service;
<<<<<<< HEAD
=======
    ip::tcp::endpoint endpoint(bindAddress, GetArg("-rpcport", 8332));
    ip::tcp::acceptor acceptor(io_service);
    try
    {
        acceptor.open(endpoint.protocol());
        acceptor.set_option(boost::asio::ip::tcp::acceptor::reuse_address(true));
        acceptor.bind(endpoint);
        acceptor.listen(socket_base::max_connections);
    }
    catch(boost::system::system_error &e)
    {
        ThreadSafeMessageBox(strprintf(_("An error occurred while setting up the RPC port %u for listening: %s"), endpoint.port(), e.what()),
                             _("Error"), wxOK | wxMODAL);
        StartShutdown();
        return;
    }
>>>>>>> 37be1685

    ssl::context context(io_service, ssl::context::sslv23);
    if (fUseSSL)
    {
        context.set_options(ssl::context::no_sslv2);

        filesystem::path pathCertFile(GetArg("-rpcsslcertificatechainfile", "server.cert"));
        if (!pathCertFile.is_complete()) pathCertFile = filesystem::path(GetDataDir()) / pathCertFile;
        if (filesystem::exists(pathCertFile)) context.use_certificate_chain_file(pathCertFile.string());
        else printf("ThreadRPCServer ERROR: missing server certificate file %s\n", pathCertFile.string().c_str());

        filesystem::path pathPKFile(GetArg("-rpcsslprivatekeyfile", "server.pem"));
        if (!pathPKFile.is_complete()) pathPKFile = filesystem::path(GetDataDir()) / pathPKFile;
        if (filesystem::exists(pathPKFile)) context.use_private_key_file(pathPKFile.string(), ssl::context::pem);
        else printf("ThreadRPCServer ERROR: missing server private key file %s\n", pathPKFile.string().c_str());

        string strCiphers = GetArg("-rpcsslciphers", "TLSv1+HIGH:!SSLv2:!aNULL:!eNULL:!AH:!3DES:@STRENGTH");
        SSL_CTX_set_cipher_list(context.impl(), strCiphers.c_str());
    }

    // Try a dual IPv6/IPv4 socket, falling back to separate IPv4 and IPv6 sockets
    const bool loopback = !mapArgs.count("-rpcallowip");
    asio::ip::address bindAddress = loopback ? asio::ip::address_v6::loopback() : asio::ip::address_v6::any();
    ip::tcp::endpoint endpoint(bindAddress, GetArg("-rpcport", GetDefaultRPCPort()));
    boost::system::error_code v6_only_error;
    boost::shared_ptr<ip::tcp::acceptor> acceptor(new ip::tcp::acceptor(io_service));

    boost::signals2::signal<void ()> StopRequests;

    bool fListening = false;
    std::string strerr;
    try
    {
        acceptor->open(endpoint.protocol());
        acceptor->set_option(boost::asio::ip::tcp::acceptor::reuse_address(true));

        // Try making the socket dual IPv6/IPv4 (if listening on the "any" address)
        acceptor->set_option(boost::asio::ip::v6_only(loopback), v6_only_error);

        acceptor->bind(endpoint);
        acceptor->listen(socket_base::max_connections);

        RPCListen(acceptor, context, fUseSSL);
        // Cancel outstanding listen-requests for this acceptor when shutting down
        StopRequests.connect(signals2::slot<void ()>(
                    static_cast<void (ip::tcp::acceptor::*)()>(&ip::tcp::acceptor::close), acceptor.get())
                .track(acceptor));

        fListening = true;
    }
    catch(boost::system::system_error &e)
    {
        strerr = strprintf(_("An error occurred while setting up the RPC port %i for listening on IPv6, falling back to IPv4: %s"), endpoint.port(), e.what());
    }

    try {
        // If dual IPv6/IPv4 failed (or we're opening loopback interfaces only), open IPv4 separately
        if (!fListening || loopback || v6_only_error)
        {
            bindAddress = loopback ? asio::ip::address_v4::loopback() : asio::ip::address_v4::any();
            endpoint.address(bindAddress);

            acceptor.reset(new ip::tcp::acceptor(io_service));
            acceptor->open(endpoint.protocol());
            acceptor->set_option(boost::asio::ip::tcp::acceptor::reuse_address(true));
            acceptor->bind(endpoint);
            acceptor->listen(socket_base::max_connections);

            RPCListen(acceptor, context, fUseSSL);
            // Cancel outstanding listen-requests for this acceptor when shutting down
            StopRequests.connect(signals2::slot<void ()>(
                        static_cast<void (ip::tcp::acceptor::*)()>(&ip::tcp::acceptor::close), acceptor.get())
                    .track(acceptor));

            fListening = true;
        }
    }
    catch(boost::system::system_error &e)
    {
        strerr = strprintf(_("An error occurred while setting up the RPC port %u for listening on IPv4: %s"), endpoint.port(), e.what());
    }

    if (!fListening) {
        uiInterface.ThreadSafeMessageBox(strerr, _("Error"), CClientUIInterface::OK | CClientUIInterface::MODAL);
        StartShutdown();
        return;
    }

    vnThreadsRunning[THREAD_RPCLISTENER]--;
    while (!fShutdown)
        io_service.run_one();
    vnThreadsRunning[THREAD_RPCLISTENER]++;
    StopRequests();
}

class JSONRequest
{
public:
    Value id;
    string strMethod;
    Array params;

    JSONRequest() { id = Value::null; }
    void parse(const Value& valRequest);
};

void JSONRequest::parse(const Value& valRequest)
{
    // Parse request
    if (valRequest.type() != obj_type)
        throw JSONRPCError(RPC_INVALID_REQUEST, "Invalid Request object");
    const Object& request = valRequest.get_obj();

    // Parse id now so errors from here on will have the id
    id = find_value(request, "id");

    // Parse method
    Value valMethod = find_value(request, "method");
    if (valMethod.type() == null_type)
        throw JSONRPCError(RPC_INVALID_REQUEST, "Missing method");
    if (valMethod.type() != str_type)
        throw JSONRPCError(RPC_INVALID_REQUEST, "Method must be a string");
    strMethod = valMethod.get_str();
    if (strMethod != "getwork" && strMethod != "getblocktemplate")
        printf("ThreadRPCServer method=%s\n", strMethod.c_str());

    // Parse params
    Value valParams = find_value(request, "params");
    if (valParams.type() == array_type)
        params = valParams.get_array();
    else if (valParams.type() == null_type)
        params = Array();
    else
        throw JSONRPCError(RPC_INVALID_REQUEST, "Params must be an array");
}

static Object JSONRPCExecOne(const Value& req)
{
    Object rpc_result;

    JSONRequest jreq;
    try {
        jreq.parse(req);

        Value result = tableRPC.execute(jreq.strMethod, jreq.params);
        rpc_result = JSONRPCReplyObj(result, Value::null, jreq.id);
    }
    catch (Object& objError)
    {
        rpc_result = JSONRPCReplyObj(Value::null, objError, jreq.id);
    }
    catch (std::exception& e)
    {
        rpc_result = JSONRPCReplyObj(Value::null,
                                     JSONRPCError(RPC_PARSE_ERROR, e.what()), jreq.id);
    }

    return rpc_result;
}

static string JSONRPCExecBatch(const Array& vReq)
{
    Array ret;
    for (unsigned int reqIdx = 0; reqIdx < vReq.size(); reqIdx++)
        ret.push_back(JSONRPCExecOne(vReq[reqIdx]));

    return write_string(Value(ret), false) + "\n";
}

static CCriticalSection cs_THREAD_RPCHANDLER;

void ThreadRPCServer3(void* parg)
{
    // Make this thread recognisable as the RPC handler
    RenameThread("bitcoin-rpchand");

    {
        LOCK(cs_THREAD_RPCHANDLER);
        vnThreadsRunning[THREAD_RPCHANDLER]++;
    }
    AcceptedConnection *conn = (AcceptedConnection *) parg;

    bool fRun = true;
    loop {
        if (fShutdown || !fRun)
        {
            conn->close();
            delete conn;
            {
                LOCK(cs_THREAD_RPCHANDLER);
                --vnThreadsRunning[THREAD_RPCHANDLER];
            }
            return;
        }
        map<string, string> mapHeaders;
        string strRequest;

        ReadHTTP(conn->stream(), mapHeaders, strRequest);

        // Check authorization
        if (mapHeaders.count("authorization") == 0)
        {
            conn->stream() << HTTPReply(HTTP_UNAUTHORIZED, "", false) << std::flush;
            break;
        }
        if (!HTTPAuthorized(mapHeaders))
        {
            printf("ThreadRPCServer incorrect password attempt from %s\n", conn->peer_address_to_string().c_str());
            /* Deter brute-forcing short passwords.
               If this results in a DOS the user really
               shouldn't have their RPC port exposed.*/
            if (mapArgs["-rpcpassword"].size() < 20)
                Sleep(250);

            conn->stream() << HTTPReply(HTTP_UNAUTHORIZED, "", false) << std::flush;
            break;
        }
        if (mapHeaders["connection"] == "close")
            fRun = false;

        JSONRequest jreq;
        try
        {
            // Parse request
            Value valRequest;
            if (!read_string(strRequest, valRequest))
                throw JSONRPCError(RPC_PARSE_ERROR, "Parse error");

            string strReply;

            // singleton request
            if (valRequest.type() == obj_type) {
                jreq.parse(valRequest);

                Value result = tableRPC.execute(jreq.strMethod, jreq.params);

                // Send reply
                strReply = JSONRPCReply(result, Value::null, jreq.id);

            // array of requests
            } else if (valRequest.type() == array_type)
                strReply = JSONRPCExecBatch(valRequest.get_array());
            else
                throw JSONRPCError(RPC_PARSE_ERROR, "Top-level object parse error");

            conn->stream() << HTTPReply(HTTP_OK, strReply, fRun) << std::flush;
        }
        catch (Object& objError)
        {
            ErrorReply(conn->stream(), objError, jreq.id);
            break;
        }
        catch (std::exception& e)
        {
            ErrorReply(conn->stream(), JSONRPCError(RPC_PARSE_ERROR, e.what()), jreq.id);
            break;
        }
    }

    delete conn;
    {
        LOCK(cs_THREAD_RPCHANDLER);
        vnThreadsRunning[THREAD_RPCHANDLER]--;
    }
}

json_spirit::Value CRPCTable::execute(const std::string &strMethod, const json_spirit::Array &params) const
{
    // Find method
    const CRPCCommand *pcmd = tableRPC[strMethod];
    if (!pcmd)
        throw JSONRPCError(RPC_METHOD_NOT_FOUND, "Method not found");

    // Observe safe mode
    string strWarning = GetWarnings("rpc");
    if (strWarning != "" && !GetBoolArg("-disablesafemode") &&
        !pcmd->okSafeMode)
        throw JSONRPCError(RPC_FORBIDDEN_BY_SAFE_MODE, string("Safe mode: ") + strWarning);

    try
    {
        // Execute
        Value result;
        {
            if (pcmd->unlocked)
                result = pcmd->actor(params, false);
            else {
                LOCK2(cs_main, pwalletMain->cs_wallet);
                result = pcmd->actor(params, false);
            }
        }
        return result;
    }
    catch (std::exception& e)
    {
        throw JSONRPCError(RPC_MISC_ERROR, e.what());
    }
}


Object CallRPC(const string& strMethod, const Array& params)
{
    if (mapArgs["-rpcuser"] == "" && mapArgs["-rpcpassword"] == "")
        throw runtime_error(strprintf(
            _("You must set rpcpassword=<password> in the configuration file:\n%s\n"
              "If the file does not exist, create it with owner-readable-only file permissions."),
                GetConfigFile().string().c_str()));

    // Connect to localhost
    bool fUseSSL = GetBoolArg("-rpcssl");
    asio::io_service io_service;
    ssl::context context(io_service, ssl::context::sslv23);
    context.set_options(ssl::context::no_sslv2);
    asio::ssl::stream<asio::ip::tcp::socket> sslStream(io_service, context);
    SSLIOStreamDevice<asio::ip::tcp> d(sslStream, fUseSSL);
    iostreams::stream< SSLIOStreamDevice<asio::ip::tcp> > stream(d);
    if (!d.connect(GetArg("-rpcconnect", "127.0.0.1"), GetArg("-rpcport", itostr(GetDefaultRPCPort()))))
        throw runtime_error("couldn't connect to server");

    // HTTP basic authentication
    string strUserPass64 = EncodeBase64(mapArgs["-rpcuser"] + ":" + mapArgs["-rpcpassword"]);
    map<string, string> mapRequestHeaders;
    mapRequestHeaders["Authorization"] = string("Basic ") + strUserPass64;

    // Send request
    string strRequest = JSONRPCRequest(strMethod, params, 1);
    string strPost = HTTPPost(strRequest, mapRequestHeaders);
    stream << strPost << std::flush;

    // Receive reply
    map<string, string> mapHeaders;
    string strReply;
    int nStatus = ReadHTTP(stream, mapHeaders, strReply);
    if (nStatus == HTTP_UNAUTHORIZED)
        throw runtime_error("incorrect rpcuser or rpcpassword (authorization failed)");
    else if (nStatus >= 400 && nStatus != HTTP_BAD_REQUEST && nStatus != HTTP_NOT_FOUND && nStatus != HTTP_INTERNAL_SERVER_ERROR)
        throw runtime_error(strprintf("server returned HTTP error %d", nStatus));
    else if (strReply.empty())
        throw runtime_error("no response from server");

    // Parse reply
    Value valReply;
    if (!read_string(strReply, valReply))
        throw runtime_error("couldn't parse reply from server");
    const Object& reply = valReply.get_obj();
    if (reply.empty())
        throw runtime_error("expected reply to have result, error and id properties");

    return reply;
}




template<typename T>
void ConvertTo(Value& value, bool fAllowNull=false)
{
    if (fAllowNull && value.type() == null_type)
        return;
    if (value.type() == str_type)
    {
        // reinterpret string as unquoted json value
        Value value2;
        string strJSON = value.get_str();
        if (!read_string(strJSON, value2))
            throw runtime_error(string("Error parsing JSON:")+strJSON);
        ConvertTo<T>(value2, fAllowNull);
        value = value2;
    }
    else
    {
        value = value.get_value<T>();
    }
}

// Convert strings to command-specific RPC representation
Array RPCConvertValues(const std::string &strMethod, const std::vector<std::string> &strParams)
{
    Array params;
    BOOST_FOREACH(const std::string &param, strParams)
        params.push_back(param);

    int n = params.size();

    //
    // Special case non-string parameter types
    //
    if (strMethod == "stop"                   && n > 0) ConvertTo<bool>(params[0]);
    if (strMethod == "setgenerate"            && n > 0) ConvertTo<bool>(params[0]);
    if (strMethod == "setgenerate"            && n > 1) ConvertTo<boost::int64_t>(params[1]);
    if (strMethod == "sendtoaddress"          && n > 1) ConvertTo<double>(params[1]);
    if (strMethod == "settxfee"               && n > 0) ConvertTo<double>(params[0]);
    if (strMethod == "getreceivedbyaddress"   && n > 1) ConvertTo<boost::int64_t>(params[1]);
    if (strMethod == "getreceivedbyaccount"   && n > 1) ConvertTo<boost::int64_t>(params[1]);
    if (strMethod == "listreceivedbyaddress"  && n > 0) ConvertTo<boost::int64_t>(params[0]);
    if (strMethod == "listreceivedbyaddress"  && n > 1) ConvertTo<bool>(params[1]);
    if (strMethod == "listreceivedbyaccount"  && n > 0) ConvertTo<boost::int64_t>(params[0]);
    if (strMethod == "listreceivedbyaccount"  && n > 1) ConvertTo<bool>(params[1]);
    if (strMethod == "getbalance"             && n > 1) ConvertTo<boost::int64_t>(params[1]);
    if (strMethod == "getblockhash"           && n > 0) ConvertTo<boost::int64_t>(params[0]);
    if (strMethod == "move"                   && n > 2) ConvertTo<double>(params[2]);
    if (strMethod == "move"                   && n > 3) ConvertTo<boost::int64_t>(params[3]);
    if (strMethod == "sendfrom"               && n > 2) ConvertTo<double>(params[2]);
    if (strMethod == "sendfrom"               && n > 3) ConvertTo<boost::int64_t>(params[3]);
    if (strMethod == "listtransactions"       && n > 1) ConvertTo<boost::int64_t>(params[1]);
    if (strMethod == "listtransactions"       && n > 2) ConvertTo<boost::int64_t>(params[2]);
    if (strMethod == "listaccounts"           && n > 0) ConvertTo<boost::int64_t>(params[0]);
    if (strMethod == "walletpassphrase"       && n > 1) ConvertTo<boost::int64_t>(params[1]);
    if (strMethod == "getblocktemplate"       && n > 0) ConvertTo<Object>(params[0]);
    if (strMethod == "listsinceblock"         && n > 1) ConvertTo<boost::int64_t>(params[1]);
    if (strMethod == "sendmany"               && n > 1) ConvertTo<Object>(params[1]);
    if (strMethod == "sendmany"               && n > 2) ConvertTo<boost::int64_t>(params[2]);
    if (strMethod == "addmultisigaddress"     && n > 0) ConvertTo<boost::int64_t>(params[0]);
    if (strMethod == "addmultisigaddress"     && n > 1) ConvertTo<Array>(params[1]);
    if (strMethod == "listunspent"            && n > 0) ConvertTo<boost::int64_t>(params[0]);
    if (strMethod == "listunspent"            && n > 1) ConvertTo<boost::int64_t>(params[1]);
    if (strMethod == "listunspent"            && n > 2) ConvertTo<Array>(params[2]);
    if (strMethod == "getrawtransaction"      && n > 1) ConvertTo<boost::int64_t>(params[1]);
    if (strMethod == "createrawtransaction"   && n > 0) ConvertTo<Array>(params[0]);
    if (strMethod == "createrawtransaction"   && n > 1) ConvertTo<Object>(params[1]);
    if (strMethod == "signrawtransaction"     && n > 1) ConvertTo<Array>(params[1], true);
    if (strMethod == "signrawtransaction"     && n > 2) ConvertTo<Array>(params[2], true);

    return params;
}

int CommandLineRPC(int argc, char *argv[])
{
    string strPrint;
    int nRet = 0;
    try
    {
        // Skip switches
        while (argc > 1 && IsSwitchChar(argv[1][0]))
        {
            argc--;
            argv++;
        }

        // Method
        if (argc < 2)
            throw runtime_error("too few parameters");
        string strMethod = argv[1];

        // Parameters default to strings
        std::vector<std::string> strParams(&argv[2], &argv[argc]);
        Array params = RPCConvertValues(strMethod, strParams);

        // Execute
        Object reply = CallRPC(strMethod, params);

        // Parse reply
        const Value& result = find_value(reply, "result");
        const Value& error  = find_value(reply, "error");

        if (error.type() != null_type)
        {
            // Error
            strPrint = "error: " + write_string(error, false);
            int code = find_value(error.get_obj(), "code").get_int();
            nRet = abs(code);
        }
        else
        {
            // Result
            if (result.type() == null_type)
                strPrint = "";
            else if (result.type() == str_type)
                strPrint = result.get_str();
            else
                strPrint = write_string(result, true);
        }
    }
    catch (std::exception& e)
    {
        strPrint = string("error: ") + e.what();
        nRet = 87;
    }
    catch (...)
    {
        PrintException(NULL, "CommandLineRPC()");
    }

    if (strPrint != "")
    {
        fprintf((nRet == 0 ? stdout : stderr), "%s\n", strPrint.c_str());
    }
    return nRet;
}




#ifdef TEST
int main(int argc, char *argv[])
{
#ifdef _MSC_VER
    // Turn off Microsoft heap dump noise
    _CrtSetReportMode(_CRT_WARN, _CRTDBG_MODE_FILE);
    _CrtSetReportFile(_CRT_WARN, CreateFile("NUL", GENERIC_WRITE, 0, NULL, OPEN_EXISTING, 0, 0));
#endif
    setbuf(stdin, NULL);
    setbuf(stdout, NULL);
    setbuf(stderr, NULL);

    try
    {
        if (argc >= 2 && string(argv[1]) == "-server")
        {
            printf("server ready\n");
            ThreadRPCServer(NULL);
        }
        else
        {
            return CommandLineRPC(argc, argv);
        }
    }
    catch (std::exception& e) {
        PrintException(&e, "main()");
    } catch (...) {
        PrintException(NULL, "main()");
    }
    return 0;
}
#endif

const CRPCTable tableRPC;<|MERGE_RESOLUTION|>--- conflicted
+++ resolved
@@ -744,25 +744,6 @@
     const bool fUseSSL = GetBoolArg("-rpcssl");
 
     asio::io_service io_service;
-<<<<<<< HEAD
-=======
-    ip::tcp::endpoint endpoint(bindAddress, GetArg("-rpcport", 8332));
-    ip::tcp::acceptor acceptor(io_service);
-    try
-    {
-        acceptor.open(endpoint.protocol());
-        acceptor.set_option(boost::asio::ip::tcp::acceptor::reuse_address(true));
-        acceptor.bind(endpoint);
-        acceptor.listen(socket_base::max_connections);
-    }
-    catch(boost::system::system_error &e)
-    {
-        ThreadSafeMessageBox(strprintf(_("An error occurred while setting up the RPC port %u for listening: %s"), endpoint.port(), e.what()),
-                             _("Error"), wxOK | wxMODAL);
-        StartShutdown();
-        return;
-    }
->>>>>>> 37be1685
 
     ssl::context context(io_service, ssl::context::sslv23);
     if (fUseSSL)
@@ -815,7 +796,7 @@
     }
     catch(boost::system::system_error &e)
     {
-        strerr = strprintf(_("An error occurred while setting up the RPC port %i for listening on IPv6, falling back to IPv4: %s"), endpoint.port(), e.what());
+        strerr = strprintf(_("An error occurred while setting up the RPC port %u for listening on IPv6, falling back to IPv4: %s"), endpoint.port(), e.what());
     }
 
     try {
