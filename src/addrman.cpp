// Copyright (c) 2012 Pieter Wuille
// Distributed under the MIT/X11 software license, see the accompanying
// file license.txt or http://www.opensource.org/licenses/mit-license.php.

#include "addrman.h"

using namespace std;

int CAddrInfo::GetTriedBucket(const std::vector<unsigned char> &nKey) const
{
    CDataStream ss1(SER_GETHASH, 0);
    std::vector<unsigned char> vchKey = GetKey();
    ss1 << nKey << vchKey;
    uint64 hash1 = Hash(ss1.begin(), ss1.end()).Get64();

    CDataStream ss2(SER_GETHASH, 0);
    std::vector<unsigned char> vchGroupKey = GetGroup();
    ss2 << nKey << vchGroupKey << (hash1 % ADDRMAN_TRIED_BUCKETS_PER_GROUP);
    uint64 hash2 = Hash(ss2.begin(), ss2.end()).Get64();
    return hash2 % ADDRMAN_TRIED_BUCKET_COUNT;
}

int CAddrInfo::GetNewBucket(const std::vector<unsigned char> &nKey, const CNetAddr& src) const
{
    CDataStream ss1(SER_GETHASH, 0);
    std::vector<unsigned char> vchGroupKey = GetGroup();
    std::vector<unsigned char> vchSourceGroupKey = src.GetGroup();
    ss1 << nKey << vchGroupKey << vchSourceGroupKey;
    uint64 hash1 = Hash(ss1.begin(), ss1.end()).Get64();

    CDataStream ss2(SER_GETHASH, 0);
    ss2 << nKey << vchSourceGroupKey << (hash1 % ADDRMAN_NEW_BUCKETS_PER_SOURCE_GROUP);
    uint64 hash2 = Hash(ss2.begin(), ss2.end()).Get64();
    return hash2 % ADDRMAN_NEW_BUCKET_COUNT;
}

bool CAddrInfo::IsTerrible(int64 nNow) const
{
    if (nLastTry && nLastTry >= nNow-60) // never remove things tried the last minute
        return false;

    if (nTime > nNow + 10*60) // came in a flying DeLorean
        return true;

    if (nTime==0 || nNow-nTime > ADDRMAN_HORIZON_DAYS*86400) // not seen in over a month
        return true;

    if (nLastSuccess==0 && nAttempts>=ADDRMAN_RETRIES) // tried three times and never a success
        return true;

    if (nNow-nLastSuccess > ADDRMAN_MIN_FAIL_DAYS*86400 && nAttempts>=ADDRMAN_MAX_FAILURES) // 10 successive failures in the last week
        return true;

    return false;
}

double CAddrInfo::GetChance(int64 nNow) const
{
    double fChance = 1.0;

    int64 nSinceLastSeen = nNow - nTime;
    int64 nSinceLastTry = nNow - nLastTry;

    if (nSinceLastSeen < 0) nSinceLastSeen = 0;
    if (nSinceLastTry < 0) nSinceLastTry = 0;

    fChance *= 600.0 / (600.0 + nSinceLastSeen);

    // deprioritize very recent attempts away
    if (nSinceLastTry < 60*10)
        fChance *= 0.01;

    // deprioritize 50% after each failed attempt
    for (int n=0; n<nAttempts; n++)
        fChance /= 1.5;

    return fChance;
}

CAddrInfo* CAddrMan::Find(const CNetAddr& addr, int *pnId)
{
    std::map<CNetAddr, int>::iterator it = mapAddr.find(addr);
    if (it == mapAddr.end())
        return NULL;
    if (pnId)
        *pnId = (*it).second;
    std::map<int, CAddrInfo>::iterator it2 = mapInfo.find((*it).second);
    if (it2 != mapInfo.end())
        return &(*it2).second;
    return NULL;
}

CAddrInfo* CAddrMan::Create(const CAddress &addr, const CNetAddr &addrSource, int *pnId)
{
    int nId = nIdCount++;
    mapInfo[nId] = CAddrInfo(addr, addrSource);
    mapAddr[addr] = nId;
    mapInfo[nId].nRandomPos = vRandom.size();
    vRandom.push_back(nId);
    if (pnId)
        *pnId = nId;
    return &mapInfo[nId];
}

void CAddrMan::SwapRandom(int nRndPos1, int nRndPos2)
{
    if (nRndPos1 == nRndPos2)
        return;

    assert(nRndPos1 >= 0 && nRndPos2 >= 0);
    assert(nRndPos1 < vRandom.size() && nRndPos2 < vRandom.size());

    int nId1 = vRandom[nRndPos1];
    int nId2 = vRandom[nRndPos2];

    assert(mapInfo.count(nId1) == 1);
    assert(mapInfo.count(nId2) == 1);

    mapInfo[nId1].nRandomPos = nRndPos2;
    mapInfo[nId2].nRandomPos = nRndPos1;

    vRandom[nRndPos1] = nId2;
    vRandom[nRndPos2] = nId1;
}

int CAddrMan::SelectTried(int nKBucket)
{
    std::vector<int> &vTried = vvTried[nKBucket];

    // random shuffle the first few elements (using the entire list)
    // find the least recently tried among them
    int64 nOldest = -1;
    int nOldestPos = -1;
    for (unsigned int i = 0; i < ADDRMAN_TRIED_ENTRIES_INSPECT_ON_EVICT && i < vTried.size(); i++)
    {
        int nPos = GetRandInt(vTried.size() - i) + i;
        int nTemp = vTried[nPos];
        vTried[nPos] = vTried[i];
        vTried[i] = nTemp;
<<<<<<< HEAD
=======
        assert(nOldest == -1 || mapInfo.count(nTemp) == 1);
>>>>>>> 40fd689e
        if (nOldest == -1 || mapInfo[nTemp].nLastSuccess < mapInfo[nOldest].nLastSuccess) {
           nOldest = nTemp;
           nOldestPos = nPos;
        }
    }

    return nOldestPos;
}

int CAddrMan::ShrinkNew(int nUBucket)
{
    assert(nUBucket >= 0 && nUBucket < vvNew.size());
    std::set<int> &vNew = vvNew[nUBucket];

    // first look for deletable items
    for (std::set<int>::iterator it = vNew.begin(); it != vNew.end(); it++)
    {
        assert(mapInfo.count(*it));
        CAddrInfo &info = mapInfo[*it];
        if (info.IsTerrible())
        {
            if (--info.nRefCount == 0)
            {
                SwapRandom(info.nRandomPos, vRandom.size()-1);
                vRandom.pop_back();
                mapAddr.erase(info);
                mapInfo.erase(*it);
                nNew--;
            }
            vNew.erase(it);
            return 0;
        }
    }

    // otherwise, select four randomly, and pick the oldest of those to replace
    int n[4] = {GetRandInt(vNew.size()), GetRandInt(vNew.size()), GetRandInt(vNew.size()), GetRandInt(vNew.size())};
    int nI = 0;
    int nOldest = -1;
    for (std::set<int>::iterator it = vNew.begin(); it != vNew.end(); it++)
    {
        if (nI == n[0] || nI == n[1] || nI == n[2] || nI == n[3])
        {
            assert(nOldest == -1 || mapInfo.count(*it) == 1);
            if (nOldest == -1 || mapInfo[*it].nTime < mapInfo[nOldest].nTime)
                nOldest = *it;
        }
        nI++;
    }
    assert(mapInfo.count(nOldest) == 1);
    CAddrInfo &info = mapInfo[nOldest];
    if (--info.nRefCount == 0) 
    {
        SwapRandom(info.nRandomPos, vRandom.size()-1);
        vRandom.pop_back();
        mapAddr.erase(info);
        mapInfo.erase(nOldest);
        nNew--;
    }
    vNew.erase(nOldest);

    return 1;
}

void CAddrMan::MakeTried(CAddrInfo& info, int nId, int nOrigin)
{
    assert(vvNew[nOrigin].count(nId) == 1);

    // remove the entry from all new buckets
    for (std::vector<std::set<int> >::iterator it = vvNew.begin(); it != vvNew.end(); it++)
    {
        if ((*it).erase(nId))
            info.nRefCount--;
    }
    nNew--;

    assert(info.nRefCount == 0);

    // what tried bucket to move the entry to
    int nKBucket = info.GetTriedBucket(nKey);
    std::vector<int> &vTried = vvTried[nKBucket];

    // first check whether there is place to just add it
    if (vTried.size() < ADDRMAN_TRIED_BUCKET_SIZE)
    {
        vTried.push_back(nId);
        nTried++;
        info.fInTried = true;
        return;
    }

    // otherwise, find an item to evict
    int nPos = SelectTried(nKBucket);

    // find which new bucket it belongs to
    assert(mapInfo.count(vTried[nPos]) == 1);
    int nUBucket = mapInfo[vTried[nPos]].GetNewBucket(nKey);
    std::set<int> &vNew = vvNew[nUBucket];

    // remove the to-be-replaced tried entry from the tried set
    CAddrInfo& infoOld = mapInfo[vTried[nPos]];
    infoOld.fInTried = false;
    infoOld.nRefCount = 1;
    // do not update nTried, as we are going to move something else there immediately

    // check whether there is place in that one, 
    if (vNew.size() < ADDRMAN_NEW_BUCKET_SIZE)
    {
        // if so, move it back there
        vNew.insert(vTried[nPos]);
    } else {
        // otherwise, move it to the new bucket nId came from (there is certainly place there)
        vvNew[nOrigin].insert(vTried[nPos]);
    }
    nNew++;

    vTried[nPos] = nId;
    // we just overwrote an entry in vTried; no need to update nTried
    info.fInTried = true;
    return;
}

void CAddrMan::Good_(const CService &addr, int64 nTime)
{
//    printf("Good: addr=%s\n", addr.ToString().c_str());

    int nId;
    CAddrInfo *pinfo = Find(addr, &nId);

    // if not found, bail out
    if (!pinfo)
        return;

    CAddrInfo &info = *pinfo;

    // check whether we are talking about the exact same CService (including same port)
    if (info != addr)
        return;

    // update info
    info.nLastSuccess = nTime;
    info.nLastTry = nTime;
    info.nTime = nTime;
    info.nAttempts = 0;

    // if it is already in the tried set, don't do anything else
    if (info.fInTried)
        return;

    // find a bucket it is in now
    int nRnd = GetRandInt(vvNew.size());
    int nUBucket = -1;
    for (unsigned int n = 0; n < vvNew.size(); n++)
    {
        int nB = (n+nRnd) % vvNew.size();
        std::set<int> &vNew = vvNew[nB];
        if (vNew.count(nId))
        {
            nUBucket = nB;
            break;
        }
    }

    // if no bucket is found, something bad happened;
    // TODO: maybe re-add the node, but for now, just bail out
    if (nUBucket == -1) return;

    printf("Moving %s to tried\n", addr.ToString().c_str());

    // move nId to the tried tables
    MakeTried(info, nId, nUBucket);
}

bool CAddrMan::Add_(const CAddress &addr, const CNetAddr& source, int64 nTimePenalty)
{
    if (!addr.IsRoutable())
        return false;

    bool fNew = false;
    int nId;
    CAddrInfo *pinfo = Find(addr, &nId);

    if (pinfo)
    {
        // periodically update nTime
        bool fCurrentlyOnline = (GetAdjustedTime() - addr.nTime < 24 * 60 * 60);
        int64 nUpdateInterval = (fCurrentlyOnline ? 60 * 60 : 24 * 60 * 60);
        if (addr.nTime && (!pinfo->nTime || pinfo->nTime < addr.nTime - nUpdateInterval - nTimePenalty))
            pinfo->nTime = max((int64)0, addr.nTime - nTimePenalty);

        // add services
        pinfo->nServices |= addr.nServices;

        // do not update if no new information is present
        if (!addr.nTime || (pinfo->nTime && addr.nTime <= pinfo->nTime))
            return false;

        // do not update if the entry was already in the "tried" table
        if (pinfo->fInTried)
            return false;

        // do not update if the max reference count is reached
        if (pinfo->nRefCount == ADDRMAN_NEW_BUCKETS_PER_ADDRESS)
            return false;

        // stochastic test: previous nRefCount == N: 2^N times harder to increase it
        int nFactor = 1;
        for (int n=0; n<pinfo->nRefCount; n++)
            nFactor *= 2;
        if (nFactor > 1 && (GetRandInt(nFactor) != 0))
            return false;
    } else {
        pinfo = Create(addr, source, &nId);
        pinfo->nTime = max((int64)0, (int64)pinfo->nTime - nTimePenalty);
//        printf("Added %s [nTime=%fhr]\n", pinfo->ToString().c_str(), (GetAdjustedTime() - pinfo->nTime) / 3600.0);
        nNew++;
        fNew = true;
    }

    int nUBucket = pinfo->GetNewBucket(nKey, source);
    std::set<int> &vNew = vvNew[nUBucket];
    if (!vNew.count(nId))
    {
        pinfo->nRefCount++;
        if (vNew.size() == ADDRMAN_NEW_BUCKET_SIZE)
            ShrinkNew(nUBucket);
        vvNew[nUBucket].insert(nId);
    }
    return fNew;
}

void CAddrMan::Attempt_(const CService &addr, int64 nTime)
{
    CAddrInfo *pinfo = Find(addr);

    // if not found, bail out
    if (!pinfo)
        return;

    CAddrInfo &info = *pinfo;

    // check whether we are talking about the exact same CService (including same port)
    if (info != addr)
        return;

    // update info
    info.nLastTry = nTime;
    info.nAttempts++;
}

CAddress CAddrMan::Select_(int nUnkBias)
{
    if (size() == 0)
        return CAddress();

    double nCorTried = sqrt(nTried) * (100.0 - nUnkBias);
    double nCorNew = sqrt(nNew) * nUnkBias;
    if ((nCorTried + nCorNew)*GetRandInt(1<<30)/(1<<30) < nCorTried)
    {
        // use a tried node
        double fChanceFactor = 1.0;
        while(1)
        {
            int nKBucket = GetRandInt(vvTried.size());
            std::vector<int> &vTried = vvTried[nKBucket];
            if (vTried.size() == 0) continue;
            int nPos = GetRandInt(vTried.size());
            assert(mapInfo.count(vTried[nPos]) == 1);
            CAddrInfo &info = mapInfo[vTried[nPos]];
            if (GetRandInt(1<<30) < fChanceFactor*info.GetChance()*(1<<30))
                return info;
            fChanceFactor *= 1.2;
        }
    } else {
        // use an new node
        double fChanceFactor = 1.0;
        while(1)
        {
            int nUBucket = GetRandInt(vvNew.size());
            std::set<int> &vNew = vvNew[nUBucket];
            if (vNew.size() == 0) continue;
            int nPos = GetRandInt(vNew.size());
            std::set<int>::iterator it = vNew.begin();
            while (nPos--)
                it++;
            assert(mapInfo.count(*it) == 1);
            CAddrInfo &info = mapInfo[*it];
            if (GetRandInt(1<<30) < fChanceFactor*info.GetChance()*(1<<30))
                return info;
            fChanceFactor *= 1.2;
        }
    }
}

#ifdef DEBUG_ADDRMAN
int CAddrMan::Check_()
{
    std::set<int> setTried;
    std::map<int, int> mapNew;

    if (vRandom.size() != nTried + nNew) return -7;

    for (std::map<int, CAddrInfo>::iterator it = mapInfo.begin(); it != mapInfo.end(); it++)
    {
        int n = (*it).first;
        CAddrInfo &info = (*it).second;
        if (info.fInTried)
        {

            if (!info.nLastSuccess) return -1;
            if (info.nRefCount) return -2;
            setTried.insert(n);
        } else {
            if (info.nRefCount < 0 || info.nRefCount > ADDRMAN_NEW_BUCKETS_PER_ADDRESS) return -3;
            if (!info.nRefCount) return -4;
            mapNew[n] = info.nRefCount;
        }
        if (mapAddr[info] != n) return -5;
        if (info.nRandomPos<0 || info.nRandomPos>=vRandom.size() || vRandom[info.nRandomPos] != n) return -14;
        if (info.nLastTry < 0) return -6;
        if (info.nLastSuccess < 0) return -8;
    }

    if (setTried.size() != nTried) return -9;
    if (mapNew.size() != nNew) return -10;

    for (int n=0; n<vvTried.size(); n++)
    {
        std::vector<int> &vTried = vvTried[n];
        for (std::vector<int>::iterator it = vTried.begin(); it != vTried.end(); it++)
        {
            if (!setTried.count(*it)) return -11;
            setTried.erase(*it);
        }
    }

    for (int n=0; n<vvNew.size(); n++)
    {
        std::set<int> &vNew = vvNew[n];
        for (std::set<int>::iterator it = vNew.begin(); it != vNew.end(); it++)
        {
            if (!mapNew.count(*it)) return -12;
            if (--mapNew[*it] == 0)
                mapNew.erase(*it);
        }
    }

    if (setTried.size()) return -13;
    if (mapNew.size()) return -15;

    return 0;
}
#endif

void CAddrMan::GetAddr_(std::vector<CAddress> &vAddr)
{
    int nNodes = ADDRMAN_GETADDR_MAX_PCT*vRandom.size()/100;
    if (nNodes > ADDRMAN_GETADDR_MAX)
        nNodes = ADDRMAN_GETADDR_MAX;

    // perform a random shuffle over the first nNodes elements of vRandom (selecting from all)
    for (int n = 0; n<nNodes; n++)
    {
        int nRndPos = GetRandInt(vRandom.size() - n) + n;
        SwapRandom(n, nRndPos);
        assert(mapInfo.count(vRandom[n]) == 1);
        vAddr.push_back(mapInfo[vRandom[n]]);
    }
}

void CAddrMan::Connected_(const CService &addr, int64 nTime)
{
    CAddrInfo *pinfo = Find(addr);

    // if not found, bail out
    if (!pinfo)
        return;

    CAddrInfo &info = *pinfo;

    // check whether we are talking about the exact same CService (including same port)
    if (info != addr)
        return;

    // update info
    int64 nUpdateInterval = 20 * 60;
    if (nTime - info.nTime > nUpdateInterval)
        info.nTime = nTime;
}<|MERGE_RESOLUTION|>--- conflicted
+++ resolved
@@ -137,10 +137,7 @@
         int nTemp = vTried[nPos];
         vTried[nPos] = vTried[i];
         vTried[i] = nTemp;
-<<<<<<< HEAD
-=======
         assert(nOldest == -1 || mapInfo.count(nTemp) == 1);
->>>>>>> 40fd689e
         if (nOldest == -1 || mapInfo[nTemp].nLastSuccess < mapInfo[nOldest].nLastSuccess) {
            nOldest = nTemp;
            nOldestPos = nPos;
