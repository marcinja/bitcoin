--- conflicted
+++ resolved
@@ -75,6 +75,11 @@
         <translation>Zobraz &amp;QR kód</translation>
     </message>
     <message>
+        <location filename="../forms/addressbookpage.ui" line="96"/>
+        <source>Sign a message to prove you own this address</source>
+        <translation>Podepiš zprávu, čímž prokážeš, že jsi vlastníkem této adresy</translation>
+    </message>
+    <message>
         <location filename="../forms/addressbookpage.ui" line="99"/>
         <source>&amp;Sign Message</source>
         <translation>Po&amp;depiš zprávu</translation>
@@ -90,16 +95,7 @@
         <translation>S&amp;maž</translation>
     </message>
     <message>
-        <location filename="../forms/addressbookpage.ui" line="96"/>
-        <source>Sign a message to prove you own this address</source>
-        <translation>Podepiš zprávu, čímž prokážeš, že jsi vlastníkem této adresy</translation>
-    </message>
-    <message>
-<<<<<<< HEAD
         <location filename="../addressbookpage.cpp" line="65"/>
-=======
-        <location filename="../addressbookpage.cpp" line="61"/>
->>>>>>> 423cece2
         <source>Copy address</source>
         <translation>Kopíruj adresu</translation>
     </message>
@@ -180,11 +176,6 @@
         <translation>Totéž heslo ještě jednou</translation>
     </message>
     <message>
-        <location filename="../forms/askpassphrasedialog.ui" line="94"/>
-        <source>TextLabel</source>
-        <translation>Textový popisek</translation>
-    </message>
-    <message>
         <location filename="../askpassphrasedialog.cpp" line="34"/>
         <source>Enter the new passphrase to the wallet.&lt;br/&gt;Please use a passphrase of &lt;b&gt;10 or more random characters&lt;/b&gt;, or &lt;b&gt;eight or more words&lt;/b&gt;.</source>
         <translation>Zadej nové heslo k peněžence.&lt;br/&gt;Použij &lt;b&gt;alespoň 10 náhodných znaků&lt;/b&gt; nebo &lt;b&gt;alespoň osm slov&lt;/b&gt;.</translation>
@@ -230,8 +221,6 @@
         <translation>Potvrď zašifrování peněženky</translation>
     </message>
     <message>
-<<<<<<< HEAD
-=======
         <location filename="../askpassphrasedialog.cpp" line="102"/>
         <source>WARNING: If you encrypt your wallet and lose your passphrase, you will &lt;b&gt;LOSE ALL OF YOUR BITCOINS&lt;/b&gt;!
 Are you sure you wish to encrypt your wallet?</source>
@@ -239,7 +228,17 @@
 Jsi si jistý, že chceš peněženku zašifrovat?</translation>
     </message>
     <message>
->>>>>>> 423cece2
+        <location filename="../askpassphrasedialog.cpp" line="208"/>
+        <location filename="../askpassphrasedialog.cpp" line="232"/>
+        <source>Warning: The Caps Lock key is on.</source>
+        <translation>Upozornění: Caps Lock je zapnutý.</translation>
+    </message>
+    <message>
+        <location filename="../forms/askpassphrasedialog.ui" line="94"/>
+        <source>TextLabel</source>
+        <translation>Textový popisek</translation>
+    </message>
+    <message>
         <location filename="../askpassphrasedialog.cpp" line="111"/>
         <location filename="../askpassphrasedialog.cpp" line="160"/>
         <source>Wallet encrypted</source>
@@ -291,92 +290,58 @@
         <source>Wallet passphrase was successfully changed.</source>
         <translation>Heslo k peněžence bylo v pořádku změněno.</translation>
     </message>
-    <message>
-        <location filename="../askpassphrasedialog.cpp" line="208"/>
-        <location filename="../askpassphrasedialog.cpp" line="232"/>
-        <source>Warning: The Caps Lock key is on.</source>
-        <translation>Upozornění: Caps Lock je zapnutý.</translation>
-<<<<<<< HEAD
-    </message>
-    <message>
-        <location filename="../forms/askpassphrasedialog.ui" line="94"/>
-        <source>TextLabel</source>
-        <translation>Textový popisek</translation>
-    </message>
-    <message>
-        <location filename="../askpassphrasedialog.cpp" line="102"/>
-        <source>WARNING: If you encrypt your wallet and lose your passphrase, you will &lt;b&gt;LOSE ALL OF YOUR BITCOINS&lt;/b&gt;!
-Are you sure you wish to encrypt your wallet?</source>
-        <translation>VAROVÁNÍ: Pokud zašifruješ peněženku a ztratíš či zapomeneš heslo, &lt;b&gt;PŘIJDEŠ O VŠECHNY BITCOINY&lt;/b&gt;!
-Jsi si jistý, že chceš peněženku zašifrovat?</translation>
-=======
->>>>>>> 423cece2
-    </message>
 </context>
 <context>
     <name>BitcoinGUI</name>
     <message>
+        <location filename="../bitcoingui.cpp" line="204"/>
+        <source>Show the list of addresses for receiving payments</source>
+        <translation>Zobraz seznam adres pro příjem plateb</translation>
+    </message>
+    <message>
+        <location filename="../bitcoingui.cpp" line="506"/>
+        <source>Synchronizing with network...</source>
+        <translation>Synchronizuji se sítí...</translation>
+    </message>
+    <message>
+        <location filename="../bitcoingui.cpp" line="185"/>
+        <source>&amp;Overview</source>
+        <translation>&amp;Přehled</translation>
+    </message>
+    <message>
+        <location filename="../bitcoingui.cpp" line="186"/>
+        <source>Show general overview of wallet</source>
+        <translation>Zobraz celkový přehled peněženky</translation>
+    </message>
+    <message>
         <location filename="../bitcoingui.cpp" line="191"/>
         <source>&amp;Transactions</source>
         <translation>&amp;Transakce</translation>
     </message>
     <message>
+        <location filename="../bitcoingui.cpp" line="250"/>
+        <source>&amp;Export...</source>
+        <translation>&amp;Export...</translation>
+    </message>
+    <message>
+        <location filename="../bitcoingui.cpp" line="197"/>
+        <source>&amp;Address Book</source>
+        <translation>&amp;Adresář</translation>
+    </message>
+    <message>
         <location filename="../bitcoingui.cpp" line="198"/>
         <source>Edit the list of stored addresses and labels</source>
         <translation>Uprav seznam uložených adres a jejich označení</translation>
     </message>
     <message>
-        <location filename="../bitcoingui.cpp" line="506"/>
-        <source>Synchronizing with network...</source>
-        <translation>Synchronizuji se sítí...</translation>
-    </message>
-    <message>
-        <location filename="../bitcoingui.cpp" line="185"/>
-        <source>&amp;Overview</source>
-        <translation>&amp;Přehled</translation>
-    </message>
-    <message>
-        <location filename="../bitcoingui.cpp" line="186"/>
-        <source>Show general overview of wallet</source>
-        <translation>Zobraz celkový přehled peněženky</translation>
-    </message>
-    <message>
-        <location filename="../bitcoingui.cpp" line="197"/>
-        <source>&amp;Address Book</source>
-        <translation>&amp;Adresář</translation>
-    </message>
-    <message>
-<<<<<<< HEAD
-        <location filename="../bitcoingui.cpp" line="71"/>
-=======
-        <location filename="../bitcoingui.cpp" line="73"/>
->>>>>>> 423cece2
-        <source>Bitcoin Wallet</source>
-        <translation>Bitcoinová peněženka</translation>
-    </message>
-    <message>
-<<<<<<< HEAD
-        <location filename="../bitcoingui.cpp" line="235"/>
-=======
-        <location filename="../bitcoingui.cpp" line="200"/>
-        <source>Edit the list of stored addresses and labels</source>
-        <translation>Uprav seznam uložených adres a jejich označení</translation>
-    </message>
-    <message>
-        <location filename="../bitcoingui.cpp" line="205"/>
+        <location filename="../bitcoingui.cpp" line="203"/>
         <source>&amp;Receive coins</source>
         <translation>Pří&amp;jem mincí</translation>
     </message>
     <message>
-        <location filename="../bitcoingui.cpp" line="237"/>
->>>>>>> 423cece2
+        <location filename="../bitcoingui.cpp" line="235"/>
         <source>E&amp;xit</source>
         <translation>&amp;Konec</translation>
-    </message>
-    <message>
-        <location filename="../bitcoingui.cpp" line="281"/>
-        <source>&amp;File</source>
-        <translation>&amp;Soubor</translation>
     </message>
     <message>
         <location filename="../bitcoingui.cpp" line="240"/>
@@ -389,73 +354,44 @@
         <translation>O &amp;Qt</translation>
     </message>
     <message>
-<<<<<<< HEAD
-        <location filename="../bitcoingui.cpp" line="303"/>
-        <source>Tabs toolbar</source>
-        <translation>Panel s listy</translation>
-    </message>
-    <message>
         <location filename="../bitcoingui.cpp" line="327"/>
-=======
-        <location filename="../bitcoingui.cpp" line="257"/>
-        <source>&amp;Backup Wallet</source>
-        <translation>&amp;Zazálohovat peněženku</translation>
-    </message>
-    <message>
-        <location filename="../bitcoingui.cpp" line="329"/>
->>>>>>> 423cece2
         <source>[testnet]</source>
         <translation>[testnet]</translation>
     </message>
     <message>
-        <location filename="../bitcoingui.cpp" line="665"/>
-        <source>Sent transaction</source>
-        <translation>Odeslané transakce</translation>
-    </message>
-    <message>
-<<<<<<< HEAD
+        <location filename="../bitcoingui.cpp" line="245"/>
+        <source>&amp;Options...</source>
+        <translation>&amp;Možnosti...</translation>
+    </message>
+    <message>
+        <location filename="../bitcoingui.cpp" line="192"/>
+        <source>Browse transaction history</source>
+        <translation>Procházet historii transakcí</translation>
+    </message>
+    <message>
+        <location filename="../bitcoingui.cpp" line="71"/>
+        <source>Bitcoin Wallet</source>
+        <translation>Bitcoinová peněženka</translation>
+    </message>
+    <message>
         <location filename="../bitcoingui.cpp" line="666"/>
         <source>Incoming transaction</source>
         <translation>Příchozí transakce</translation>
     </message>
     <message>
+        <location filename="../bitcoingui.cpp" line="253"/>
+        <source>Encrypt or decrypt wallet</source>
+        <translation>Zašifruj nebo dešifruj peněženku</translation>
+    </message>
+    <message>
         <location filename="../bitcoingui.cpp" line="800"/>
         <source>Wallet is &lt;b&gt;encrypted&lt;/b&gt; and currently &lt;b&gt;locked&lt;/b&gt;</source>
         <translation>Peněženka je &lt;b&gt;zašifrovaná&lt;/b&gt; a momentálně &lt;b&gt;zamčená&lt;/b&gt;</translation>
     </message>
     <message>
-        <location filename="../bitcoingui.cpp" line="215"/>
-=======
-        <location filename="../bitcoingui.cpp" line="194"/>
-        <source>Browse transaction history</source>
-        <translation>Procházet historii transakcí</translation>
-    </message>
-    <message>
-        <location filename="../bitcoingui.cpp" line="258"/>
-        <source>Backup wallet to another location</source>
-        <translation>Zazálohuj peněženku na jiné místo</translation>
-    </message>
-    <message>
-        <location filename="../bitcoingui.cpp" line="149"/>
-        <source>Block chain synchronization in progress</source>
-        <translation>Provádí se synchronizace řetězce bloků</translation>
-    </message>
-    <message>
-        <location filename="../bitcoingui.cpp" line="217"/>
->>>>>>> 423cece2
-        <source>Sign &amp;message</source>
-        <translation>Po&amp;depiš zprávu</translation>
-    </message>
-    <message>
-<<<<<<< HEAD
-        <location filename="../bitcoingui.cpp" line="203"/>
-        <source>&amp;Receive coins</source>
-        <translation>Pří&amp;jem mincí</translation>
-    </message>
-    <message>
-        <location filename="../bitcoingui.cpp" line="204"/>
-        <source>Show the list of addresses for receiving payments</source>
-        <translation>Zobraz seznam adres pro příjem plateb</translation>
+        <location filename="../bitcoingui.cpp" line="823"/>
+        <source>Backup Wallet</source>
+        <translation>Záloha peněženky</translation>
     </message>
     <message>
         <location filename="../bitcoingui.cpp" line="823"/>
@@ -463,115 +399,6 @@
         <translation>Data peněženky (*.dat)</translation>
     </message>
     <message>
-        <location filename="../bitcoingui.cpp" line="577"/>
-        <source>Last received block was generated %1.</source>
-        <translation>Poslední stažený blok byl vygenerován %1.</translation>
-    </message>
-    <message>
-        <location filename="../bitcoingui.cpp" line="239"/>
-=======
-        <location filename="../bitcoingui.cpp" line="649"/>
-        <source>Incoming transaction</source>
-        <translation>Příchozí transakce</translation>
-    </message>
-    <message>
-        <location filename="../bitcoingui.cpp" line="241"/>
->>>>>>> 423cece2
-        <source>&amp;About %1</source>
-        <translation>&amp;O %1</translation>
-    </message>
-    <message>
-        <location filename="../bitcoingui.cpp" line="823"/>
-        <source>Backup Wallet</source>
-        <translation>Záloha peněženky</translation>
-    </message>
-    <message>
-<<<<<<< HEAD
-        <location filename="../bitcoingui.cpp" line="826"/>
-        <source>There was an error trying to save the wallet data to the new location.</source>
-        <translation>Při ukládání peněženky na nové místo se přihodila nějaká chyba.</translation>
-    </message>
-    <message>
-        <location filename="../bitcoingui.cpp" line="531"/>
-        <source>Downloaded %1 blocks of transaction history.</source>
-        <translation>Staženo %1 bloků transakční historie.</translation>
-    </message>
-    <message>
-        <location filename="../bitcoingui.cpp" line="258"/>
-        <source>Change the passphrase used for wallet encryption</source>
-        <translation>Změň heslo k šifrování peněženky</translation>
-    </message>
-    <message>
-        <location filename="../bitcoingui.cpp" line="569"/>
-        <source>Catching up...</source>
-        <translation>Stahuji...</translation>
-    </message>
-    <message>
-        <location filename="../bitcoingui.cpp" line="243"/>
-        <source>Show information about Qt</source>
-        <translation>Zobraz informace o Qt</translation>
-    </message>
-    <message>
-        <location filename="../bitcoingui.cpp" line="245"/>
-        <source>&amp;Options...</source>
-        <translation>&amp;Možnosti...</translation>
-    </message>
-    <message>
-        <location filename="../bitcoingui.cpp" line="248"/>
-        <source>Show/Hide &amp;Bitcoin</source>
-        <translation>Zobrazit/Skrýt &amp;Bitcoin</translation>
-    </message>
-    <message>
-        <location filename="../bitcoingui.cpp" line="249"/>
-        <source>Show or hide the Bitcoin window</source>
-        <translation>Zobraz nebo skryj okno Bitcoinu</translation>
-=======
-        <location filename="../bitcoingui.cpp" line="783"/>
-        <source>Wallet is &lt;b&gt;encrypted&lt;/b&gt; and currently &lt;b&gt;locked&lt;/b&gt;</source>
-        <translation>Peněženka je &lt;b&gt;zašifrovaná&lt;/b&gt; a momentálně &lt;b&gt;zamčená&lt;/b&gt;</translation>
-    </message>
-    <message>
-        <location filename="../bitcoingui.cpp" line="211"/>
-        <source>&amp;Send coins</source>
-        <translation>P&amp;oslání mincí</translation>
-    </message>
-    <message>
-        <location filename="../bitcoingui.cpp" line="259"/>
-        <source>&amp;Change Passphrase</source>
-        <translation>Změň &amp;heslo</translation>
-    </message>
-    <message>
-        <location filename="../bitcoingui.cpp" line="806"/>
-        <source>Backup Wallet</source>
-        <translation>Záloha peněženky</translation>
-    </message>
-    <message>
-        <location filename="../bitcoingui.cpp" line="806"/>
-        <source>Wallet Data (*.dat)</source>
-        <translation>Data peněženky (*.dat)</translation>
->>>>>>> 423cece2
-    </message>
-    <message>
-        <location filename="../bitcoingui.cpp" line="250"/>
-        <source>&amp;Export...</source>
-        <translation>&amp;Export...</translation>
-    </message>
-    <message>
-        <location filename="../bitcoingui.cpp" line="251"/>
-        <source>Export the data in the current tab to a file</source>
-        <translation>Exportovat data z tohoto panelu do souboru</translation>
-    </message>
-    <message>
-        <location filename="../bitcoingui.cpp" line="253"/>
-        <source>Encrypt or decrypt wallet</source>
-        <translation>Zašifruj nebo dešifruj peněženku</translation>
-    </message>
-    <message>
-        <location filename="../bitcoingui.cpp" line="256"/>
-        <source>Backup wallet to another location</source>
-        <translation>Zazálohuj peněženku na jiné místo</translation>
-    </message>
-    <message>
         <location filename="../bitcoingui.cpp" line="290"/>
         <source>&amp;Settings</source>
         <translation>&amp;Nastavení</translation>
@@ -580,216 +407,6 @@
         <location filename="../bitcoingui.cpp" line="296"/>
         <source>&amp;Help</source>
         <translation>Ná&amp;pověda</translation>
-    </message>
-<<<<<<< HEAD
-    <message>
-        <location filename="../bitcoingui.cpp" line="391"/>
-        <source>Bitcoin client</source>
-        <translation>Bitcoin klient</translation>
-    </message>
-    <message numerus="yes">
-        <location filename="../bitcoingui.cpp" line="482"/>
-        <source>%n active connection(s) to Bitcoin network</source>
-        <translation>
-            <numerusform>%n aktivní spojení do Bitcoinové sítě</numerusform>
-            <numerusform>%n aktivní spojení do Bitcoinové sítě</numerusform>
-            <numerusform>%n aktivních spojení do Bitcoinové sítě</numerusform>
-        </translation>
-    </message>
-    <message numerus="yes">
-        <location filename="../bitcoingui.cpp" line="546"/>
-        <source>%n second(s) ago</source>
-        <translation>
-            <numerusform>před vteřinou</numerusform>
-            <numerusform>před %n vteřinami</numerusform>
-            <numerusform>před %n vteřinami</numerusform>
-        </translation>
-    </message>
-    <message>
-        <location filename="../bitcoingui.cpp" line="792"/>
-        <source>Wallet is &lt;b&gt;encrypted&lt;/b&gt; and currently &lt;b&gt;unlocked&lt;/b&gt;</source>
-        <translation>Peněženka je &lt;b&gt;zašifrovaná&lt;/b&gt; a momentálně &lt;b&gt;odemčená&lt;/b&gt;</translation>
-    </message>
-    <message>
-        <location filename="../bitcoingui.cpp" line="826"/>
-        <source>Backup Failed</source>
-        <translation>Zálohování selhalo</translation>
-=======
-    <message numerus="yes">
-        <location filename="../bitcoingui.cpp" line="528"/>
-        <source>%n day(s) ago</source>
-        <translation>
-            <numerusform>včera</numerusform>
-            <numerusform>před %n dny</numerusform>
-            <numerusform>před %n dny</numerusform>
-        </translation>
-    </message>
-    <message>
-        <location filename="../bitcoingui.cpp" line="534"/>
-        <source>Up to date</source>
-        <translation>Aktuální</translation>
-    </message>
-    <message>
-        <location filename="../bitcoingui.cpp" line="616"/>
-        <source>This transaction is over the size limit.  You can still send it for a fee of %1, which goes to the nodes that process your transaction and helps to support the network.  Do you want to pay the fee?</source>
-        <translation>Tahle transakce přesahuje velikostní limit.  I tak ji ale můžeš poslat, pokud za ni zaplatíš poplatek %1, který půjde uzlům, které tvou transakci zpracují, a navíc tak podpoříš síť.  Chceš zaplatit poplatek?</translation>
-    </message>
-    <message>
-        <location filename="../bitcoingui.cpp" line="316"/>
-        <source>Actions toolbar</source>
-        <translation>Panel akcí</translation>
->>>>>>> 423cece2
-    </message>
-    <message>
-        <location filename="../bitcoingui.cpp" line="210"/>
-        <source>Send coins to a bitcoin address</source>
-        <translation>Pošli mince na Bitcoinovou adresu</translation>
-    </message>
-    <message>
-<<<<<<< HEAD
-        <location filename="../bitcoingui.cpp" line="192"/>
-        <source>Browse transaction history</source>
-        <translation>Procházet historii transakcí</translation>
-    </message>
-    <message>
-        <location filename="../bitcoingui.cpp" line="209"/>
-        <source>&amp;Send coins</source>
-        <translation>P&amp;oslání mincí</translation>
-    </message>
-    <message>
-        <location filename="../bitcoingui.cpp" line="216"/>
-        <source>Prove you control an address</source>
-        <translation>Prokaž vlastnictví adresy</translation>
-    </message>
-    <message>
-        <location filename="../bitcoingui.cpp" line="236"/>
-        <source>Quit application</source>
-        <translation>Ukončit aplikaci</translation>
-=======
-        <location filename="../bitcoingui.cpp" line="501"/>
-        <source>Downloaded %1 blocks of transaction history.</source>
-        <translation>Staženo %1 bloků transakční historie.</translation>
-    </message>
-    <message>
-        <location filename="../bitcoingui.cpp" line="218"/>
-        <source>Prove you control an address</source>
-        <translation>Prokaž vlastnictví adresy</translation>
-    </message>
-    <message>
-        <location filename="../bitcoingui.cpp" line="648"/>
-        <source>Sent transaction</source>
-        <translation>Odeslané transakce</translation>
-    </message>
-    <message>
-        <location filename="../bitcoingui.cpp" line="650"/>
-        <source>Date: %1
-Amount: %2
-Type: %3
-Address: %4
-</source>
-        <translation>Datum: %1
-Částka: %2
-Typ: %3
-Adresa: %4
-</translation>
->>>>>>> 423cece2
-    </message>
-    <message>
-        <location filename="../bitcoingui.cpp" line="246"/>
-        <source>Modify configuration options for bitcoin</source>
-        <translation>Uprav nastavení Bitcoinu</translation>
-    </message>
-    <message>
-<<<<<<< HEAD
-        <location filename="../bitcoingui.cpp" line="252"/>
-        <source>&amp;Encrypt Wallet</source>
-        <translation>Zaši&amp;fruj peněženku</translation>
-    </message>
-    <message>
-        <location filename="../bitcoingui.cpp" line="255"/>
-        <source>&amp;Backup Wallet</source>
-        <translation>&amp;Zazálohovat peněženku</translation>
-=======
-        <location filename="../bitcoingui.cpp" line="245"/>
-        <source>Show information about Qt</source>
-        <translation>Zobraz informace o Qt</translation>
->>>>>>> 423cece2
-    </message>
-    <message>
-        <location filename="../bitcoingui.cpp" line="257"/>
-        <source>&amp;Change Passphrase</source>
-        <translation>Změň &amp;heslo</translation>
-    </message>
-    <message>
-<<<<<<< HEAD
-        <location filename="../bitcoingui.cpp" line="418"/>
-=======
-        <location filename="../bitcoingui.cpp" line="260"/>
-        <source>Change the passphrase used for wallet encryption</source>
-        <translation>Změň heslo k šifrování peněženky</translation>
-    </message>
-    <message>
-        <location filename="../bitcoingui.cpp" line="283"/>
-        <source>&amp;File</source>
-        <translation>&amp;Soubor</translation>
-    </message>
-    <message>
-        <location filename="../bitcoingui.cpp" line="305"/>
-        <source>Tabs toolbar</source>
-        <translation>Panel s listy</translation>
-    </message>
-    <message>
-        <location filename="../bitcoingui.cpp" line="421"/>
->>>>>>> 423cece2
-        <source>bitcoin-qt</source>
-        <translation>bitcoin-qt</translation>
-    </message>
-    <message numerus="yes">
-        <location filename="../bitcoingui.cpp" line="508"/>
-        <source>~%n block(s) remaining</source>
-        <translation>
-            <numerusform>zbývá ~%n blok</numerusform>
-            <numerusform>zbývá ~%n bloky</numerusform>
-            <numerusform>zbývá ~%n bloků</numerusform>
-        </translation>
-    </message>
-    <message>
-<<<<<<< HEAD
-        <location filename="../bitcoingui.cpp" line="519"/>
-        <source>Downloaded %1 of %2 blocks of transaction history (%3% done).</source>
-        <translation>Staženo %1 z %2 bloků transakční historie (%3 % hotovo).</translation>
-=======
-        <location filename="../bitcoingui.cpp" line="489"/>
-        <source>Downloaded %1 of %2 blocks of transaction history.</source>
-        <translation>Staženo %1 z %2 bloků transakční historie.</translation>
-    </message>
-    <message numerus="yes">
-        <location filename="../bitcoingui.cpp" line="516"/>
-        <source>%n second(s) ago</source>
-        <translation>
-            <numerusform>před vteřinou</numerusform>
-            <numerusform>před %n vteřinami</numerusform>
-            <numerusform>před %n vteřinami</numerusform>
-        </translation>
->>>>>>> 423cece2
-    </message>
-    <message numerus="yes">
-        <location filename="../bitcoingui.cpp" line="550"/>
-        <source>%n minute(s) ago</source>
-        <translation>
-            <numerusform>před minutou</numerusform>
-            <numerusform>před %n minutami</numerusform>
-            <numerusform>před %n minutami</numerusform>
-        </translation>
-    </message>
-    <message numerus="yes">
-        <location filename="../bitcoingui.cpp" line="554"/>
-        <source>%n hour(s) ago</source>
-        <translation>
-            <numerusform>před hodinou</numerusform>
-            <numerusform>před %n hodinami</numerusform>
-            <numerusform>před %n hodinami</numerusform>
-        </translation>
     </message>
     <message numerus="yes">
         <location filename="../bitcoingui.cpp" line="558"/>
@@ -801,26 +418,31 @@
         </translation>
     </message>
     <message>
-<<<<<<< HEAD
         <location filename="../bitcoingui.cpp" line="564"/>
         <source>Up to date</source>
         <translation>Aktuální</translation>
     </message>
     <message>
-        <location filename="../bitcoingui.cpp" line="638"/>
-=======
-        <location filename="../bitcoingui.cpp" line="621"/>
->>>>>>> 423cece2
-        <source>Sending...</source>
-        <translation>Posílám...</translation>
-    </message>
-    <message>
         <location filename="../bitcoingui.cpp" line="633"/>
         <source>This transaction is over the size limit.  You can still send it for a fee of %1, which goes to the nodes that process your transaction and helps to support the network.  Do you want to pay the fee?</source>
         <translation>Tahle transakce přesahuje velikostní limit.  I tak ji ale můžeš poslat, pokud za ni zaplatíš poplatek %1, který půjde uzlům, které tvou transakci zpracují, a navíc tak podpoříš síť.  Chceš zaplatit poplatek?</translation>
     </message>
     <message>
-<<<<<<< HEAD
+        <location filename="../bitcoingui.cpp" line="236"/>
+        <source>Quit application</source>
+        <translation>Ukončit aplikaci</translation>
+    </message>
+    <message>
+        <location filename="../bitcoingui.cpp" line="255"/>
+        <source>&amp;Backup Wallet</source>
+        <translation>&amp;Zazálohovat peněženku</translation>
+    </message>
+    <message>
+        <location filename="../bitcoingui.cpp" line="665"/>
+        <source>Sent transaction</source>
+        <translation>Odeslané transakce</translation>
+    </message>
+    <message>
         <location filename="../bitcoingui.cpp" line="667"/>
         <source>Date: %1
 Amount: %2
@@ -834,34 +456,184 @@
 </translation>
     </message>
     <message>
+        <location filename="../bitcoingui.cpp" line="256"/>
+        <source>Backup wallet to another location</source>
+        <translation>Zazálohuj peněženku na jiné místo</translation>
+    </message>
+    <message>
+        <location filename="../bitcoingui.cpp" line="281"/>
+        <source>&amp;File</source>
+        <translation>&amp;Soubor</translation>
+    </message>
+    <message>
+        <location filename="../bitcoingui.cpp" line="391"/>
+        <source>Bitcoin client</source>
+        <translation>Bitcoin klient</translation>
+    </message>
+    <message>
+        <location filename="../bitcoingui.cpp" line="258"/>
+        <source>Change the passphrase used for wallet encryption</source>
+        <translation>Změň heslo k šifrování peněženky</translation>
+    </message>
+    <message numerus="yes">
+        <location filename="../bitcoingui.cpp" line="550"/>
+        <source>%n minute(s) ago</source>
+        <translation>
+            <numerusform>před minutou</numerusform>
+            <numerusform>před %n minutami</numerusform>
+            <numerusform>před %n minutami</numerusform>
+        </translation>
+    </message>
+    <message numerus="yes">
+        <location filename="../bitcoingui.cpp" line="554"/>
+        <source>%n hour(s) ago</source>
+        <translation>
+            <numerusform>před hodinou</numerusform>
+            <numerusform>před %n hodinami</numerusform>
+            <numerusform>před %n hodinami</numerusform>
+        </translation>
+    </message>
+    <message>
+        <location filename="../bitcoingui.cpp" line="239"/>
+        <source>&amp;About %1</source>
+        <translation>&amp;O %1</translation>
+    </message>
+    <message>
+        <location filename="../bitcoingui.cpp" line="209"/>
+        <source>&amp;Send coins</source>
+        <translation>P&amp;oslání mincí</translation>
+    </message>
+    <message>
+        <location filename="../bitcoingui.cpp" line="215"/>
+        <source>Sign &amp;message</source>
+        <translation>Po&amp;depiš zprávu</translation>
+    </message>
+    <message>
+        <location filename="../bitcoingui.cpp" line="243"/>
+        <source>Show information about Qt</source>
+        <translation>Zobraz informace o Qt</translation>
+    </message>
+    <message>
+        <location filename="../bitcoingui.cpp" line="248"/>
+        <source>Show/Hide &amp;Bitcoin</source>
+        <translation>Zobrazit/Skrýt &amp;Bitcoin</translation>
+    </message>
+    <message>
+        <location filename="../bitcoingui.cpp" line="252"/>
+        <source>&amp;Encrypt Wallet</source>
+        <translation>Zaši&amp;fruj peněženku</translation>
+    </message>
+    <message>
+        <location filename="../bitcoingui.cpp" line="257"/>
+        <source>&amp;Change Passphrase</source>
+        <translation>Změň &amp;heslo</translation>
+    </message>
+    <message>
+        <location filename="../bitcoingui.cpp" line="303"/>
+        <source>Tabs toolbar</source>
+        <translation>Panel s listy</translation>
+    </message>
+    <message>
         <location filename="../bitcoingui.cpp" line="314"/>
         <source>Actions toolbar</source>
         <translation>Panel akcí</translation>
-=======
-        <location filename="../bitcoingui.cpp" line="809"/>
+    </message>
+    <message>
+        <location filename="../bitcoingui.cpp" line="418"/>
+        <source>bitcoin-qt</source>
+        <translation>bitcoin-qt</translation>
+    </message>
+    <message numerus="yes">
+        <location filename="../bitcoingui.cpp" line="482"/>
+        <source>%n active connection(s) to Bitcoin network</source>
+        <translation>
+            <numerusform>%n aktivní spojení do Bitcoinové sítě</numerusform>
+            <numerusform>%n aktivní spojení do Bitcoinové sítě</numerusform>
+            <numerusform>%n aktivních spojení do Bitcoinové sítě</numerusform>
+        </translation>
+    </message>
+    <message>
+        <location filename="../bitcoingui.cpp" line="531"/>
+        <source>Downloaded %1 blocks of transaction history.</source>
+        <translation>Staženo %1 bloků transakční historie.</translation>
+    </message>
+    <message numerus="yes">
+        <location filename="../bitcoingui.cpp" line="546"/>
+        <source>%n second(s) ago</source>
+        <translation>
+            <numerusform>před vteřinou</numerusform>
+            <numerusform>před %n vteřinami</numerusform>
+            <numerusform>před %n vteřinami</numerusform>
+        </translation>
+    </message>
+    <message>
+        <location filename="../bitcoingui.cpp" line="569"/>
+        <source>Catching up...</source>
+        <translation>Stahuji...</translation>
+    </message>
+    <message>
+        <location filename="../bitcoingui.cpp" line="577"/>
+        <source>Last received block was generated %1.</source>
+        <translation>Poslední stažený blok byl vygenerován %1.</translation>
+    </message>
+    <message>
+        <location filename="../bitcoingui.cpp" line="792"/>
+        <source>Wallet is &lt;b&gt;encrypted&lt;/b&gt; and currently &lt;b&gt;unlocked&lt;/b&gt;</source>
+        <translation>Peněženka je &lt;b&gt;zašifrovaná&lt;/b&gt; a momentálně &lt;b&gt;odemčená&lt;/b&gt;</translation>
+    </message>
+    <message>
+        <location filename="../bitcoingui.cpp" line="826"/>
         <source>Backup Failed</source>
         <translation>Zálohování selhalo</translation>
     </message>
     <message>
-        <location filename="../bitcoingui.cpp" line="809"/>
+        <location filename="../bitcoingui.cpp" line="826"/>
         <source>There was an error trying to save the wallet data to the new location.</source>
         <translation>Při ukládání peněženky na nové místo se přihodila nějaká chyba.</translation>
     </message>
-    <message>
-        <location filename="../bitcoingui.cpp" line="254"/>
-        <source>&amp;Encrypt Wallet</source>
-        <translation>Zaši&amp;fruj peněženku</translation>
-    </message>
-    <message>
-        <location filename="../bitcoingui.cpp" line="250"/>
-        <source>Open &amp;Bitcoin</source>
-        <translation>Otevři &amp;Bitcoin</translation>
+    <message numerus="yes">
+        <location filename="../bitcoingui.cpp" line="508"/>
+        <source>~%n block(s) remaining</source>
+        <translation>
+            <numerusform>zbývá ~%n blok</numerusform>
+            <numerusform>zbývá ~%n bloky</numerusform>
+            <numerusform>zbývá ~%n bloků</numerusform>
+        </translation>
+    </message>
+    <message>
+        <location filename="../bitcoingui.cpp" line="210"/>
+        <source>Send coins to a bitcoin address</source>
+        <translation>Pošli mince na Bitcoinovou adresu</translation>
+    </message>
+    <message>
+        <location filename="../bitcoingui.cpp" line="519"/>
+        <source>Downloaded %1 of %2 blocks of transaction history (%3% done).</source>
+        <translation>Staženo %1 z %2 bloků transakční historie (%3 % hotovo).</translation>
+    </message>
+    <message>
+        <location filename="../bitcoingui.cpp" line="216"/>
+        <source>Prove you control an address</source>
+        <translation>Prokaž vlastnictví adresy</translation>
+    </message>
+    <message>
+        <location filename="../bitcoingui.cpp" line="246"/>
+        <source>Modify configuration options for bitcoin</source>
+        <translation>Uprav nastavení Bitcoinu</translation>
     </message>
     <message>
         <location filename="../bitcoingui.cpp" line="251"/>
-        <source>Show the Bitcoin window</source>
-        <translation>Zobraz okno Bitcoinu</translation>
->>>>>>> 423cece2
+        <source>Export the data in the current tab to a file</source>
+        <translation>Exportovat data z tohoto panelu do souboru</translation>
+    </message>
+    <message>
+        <location filename="../bitcoingui.cpp" line="249"/>
+        <source>Show or hide the Bitcoin window</source>
+        <translation>Zobraz nebo skryj okno Bitcoinu</translation>
+    </message>
+    <message>
+        <location filename="../bitcoingui.cpp" line="638"/>
+        <source>Sending...</source>
+        <translation>Posílám...</translation>
     </message>
     <message>
         <location filename="../bitcoin.cpp" line="127"/>
@@ -1066,6 +838,11 @@
         <translation>Podepsáním zprávy svými adresami můžeš prokázat, že je skutečně vlastníš. Buď opatrný a nepodepisuj nic vágního; například při phishingových útocích můžeš být lákán, abys něco takového podepsal. Podepisuj pouze zcela úplná a detailní prohlášení, se kterými souhlasíš.</translation>
     </message>
     <message>
+        <location filename="../forms/messagepage.ui" line="38"/>
+        <source>The address to sign the message with  (e.g. 1NS17iag9jJgTHD1VXjvLCEnZuQ3rJDE9L)</source>
+        <translation>Adresa, kterou se zpráva podepíše (např. 1NS17iag9jJgTHD1VXjvLCEnZuQ3rJDE9L)</translation>
+    </message>
+    <message>
         <location filename="../forms/messagepage.ui" line="48"/>
         <source>Choose adress from address book</source>
         <translation>Vyber adresu z adresáře</translation>
@@ -1104,11 +881,6 @@
         <location filename="../forms/messagepage.ui" line="120"/>
         <source>&amp;Sign Message</source>
         <translation>&amp;Podepiš zprávu</translation>
-    </message>
-    <message>
-        <location filename="../forms/messagepage.ui" line="131"/>
-        <source>Copy the current signature to the system clipboard</source>
-        <translation>Zkopíruj aktuálně vybraný podpis do systémové schránky</translation>
     </message>
     <message>
         <location filename="../forms/messagepage.ui" line="134"/>
@@ -1138,9 +910,9 @@
         <translation>Podepisování selhalo</translation>
     </message>
     <message>
-        <location filename="../forms/messagepage.ui" line="38"/>
-        <source>The address to sign the message with  (e.g. 1NS17iag9jJgTHD1VXjvLCEnZuQ3rJDE9L)</source>
-        <translation>Adresa, kterou se zpráva podepíše (např. 1NS17iag9jJgTHD1VXjvLCEnZuQ3rJDE9L)</translation>
+        <location filename="../forms/messagepage.ui" line="131"/>
+        <source>Copy the current signature to the system clipboard</source>
+        <translation>Zkopíruj aktuálně vybraný podpis do systémové schránky</translation>
     </message>
 </context>
 <context>
@@ -1164,26 +936,24 @@
 <context>
     <name>OverviewPage</name>
     <message>
+        <location filename="../forms/overviewpage.ui" line="54"/>
+        <source>Number of transactions:</source>
+        <translation>Počet transakcí:</translation>
+    </message>
+    <message>
+        <location filename="../forms/overviewpage.ui" line="14"/>
+        <source>Form</source>
+        <translation>Formulář</translation>
+    </message>
+    <message>
         <location filename="../forms/overviewpage.ui" line="40"/>
         <source>Balance:</source>
         <translation>Stav účtu:</translation>
     </message>
     <message>
-        <location filename="../forms/overviewpage.ui" line="54"/>
-        <source>Number of transactions:</source>
-        <translation>Počet transakcí:</translation>
-    </message>
-    <message>
-        <location filename="../forms/overviewpage.ui" line="14"/>
-        <source>Form</source>
-        <translation>Formulář</translation>
-    </message>
-    <message>
-<<<<<<< HEAD
-=======
-        <location filename="../forms/overviewpage.ui" line="40"/>
-        <source>Balance:</source>
-        <translation>Stav účtu:</translation>
+        <location filename="../forms/overviewpage.ui" line="88"/>
+        <source>Wallet</source>
+        <translation>Peněženka</translation>
     </message>
     <message>
         <location filename="../forms/overviewpage.ui" line="61"/>
@@ -1191,50 +961,69 @@
         <translation>0</translation>
     </message>
     <message>
->>>>>>> 423cece2
-        <location filename="../forms/overviewpage.ui" line="88"/>
-        <source>Wallet</source>
-        <translation>Peněženka</translation>
+        <location filename="../forms/overviewpage.ui" line="68"/>
+        <source>Unconfirmed:</source>
+        <translation>Nepotvrzeno:</translation>
+    </message>
+    <message>
+        <location filename="../overviewpage.cpp" line="108"/>
+        <source>Total of transactions that have yet to be confirmed, and do not yet count toward the current balance</source>
+        <translation>Celkem z transakcí, které ještě nejsou potvrzené a které se ještě nezapočítávají do celkového stavu účtu</translation>
+    </message>
+    <message>
+        <location filename="../overviewpage.cpp" line="111"/>
+        <source>Total number of transactions in wallet</source>
+        <translation>Celkový počet transakcí v peněžence</translation>
+    </message>
+    <message>
+        <location filename="../forms/overviewpage.ui" line="124"/>
+        <source>&lt;b&gt;Recent transactions&lt;/b&gt;</source>
+        <translation>&lt;b&gt;Poslední transakce&lt;/b&gt;</translation>
     </message>
     <message>
         <location filename="../overviewpage.cpp" line="103"/>
         <source>Your current balance</source>
         <translation>Aktuální stav tvého účtu</translation>
     </message>
-    <message>
-        <location filename="../forms/overviewpage.ui" line="68"/>
-        <source>Unconfirmed:</source>
-        <translation>Nepotvrzeno:</translation>
-    </message>
-    <message>
-        <location filename="../overviewpage.cpp" line="108"/>
-        <source>Total of transactions that have yet to be confirmed, and do not yet count toward the current balance</source>
-        <translation>Celkem z transakcí, které ještě nejsou potvrzené a které se ještě nezapočítávají do celkového stavu účtu</translation>
-    </message>
-    <message>
-        <location filename="../overviewpage.cpp" line="111"/>
-        <source>Total number of transactions in wallet</source>
-        <translation>Celkový počet transakcí v peněžence</translation>
-    </message>
-    <message>
-        <location filename="../forms/overviewpage.ui" line="124"/>
-        <source>&lt;b&gt;Recent transactions&lt;/b&gt;</source>
-        <translation>&lt;b&gt;Poslední transakce&lt;/b&gt;</translation>
-    </message>
 </context>
 <context>
     <name>QRCodeDialog</name>
     <message>
+        <location filename="../forms/qrcodedialog.ui" line="144"/>
+        <source>Message:</source>
+        <translation>Zpráva:</translation>
+    </message>
+    <message>
+        <location filename="../forms/qrcodedialog.ui" line="14"/>
+        <source>Dialog</source>
+        <translation>Dialog</translation>
+    </message>
+    <message>
+        <location filename="../forms/qrcodedialog.ui" line="32"/>
+        <source>QR Code</source>
+        <translation>QR kód</translation>
+    </message>
+    <message>
+        <location filename="../forms/qrcodedialog.ui" line="55"/>
+        <source>Request Payment</source>
+        <translation>Požadovat platbu</translation>
+    </message>
+    <message>
+        <location filename="../forms/qrcodedialog.ui" line="70"/>
+        <source>Amount:</source>
+        <translation>Částka:</translation>
+    </message>
+    <message>
+        <location filename="../forms/qrcodedialog.ui" line="105"/>
+        <source>BTC</source>
+        <translation>BTC</translation>
+    </message>
+    <message>
         <location filename="../forms/qrcodedialog.ui" line="121"/>
         <source>Label:</source>
         <translation>Označení:</translation>
     </message>
     <message>
-        <location filename="../forms/qrcodedialog.ui" line="144"/>
-        <source>Message:</source>
-        <translation>Zpráva:</translation>
-    </message>
-    <message>
         <location filename="../forms/qrcodedialog.ui" line="186"/>
         <source>&amp;Save As...</source>
         <translation>&amp;Ulož jako...</translation>
@@ -1245,65 +1034,19 @@
         <translation>Chyba při kódování URI do QR kódu.</translation>
     </message>
     <message>
-        <location filename="../forms/qrcodedialog.ui" line="14"/>
-        <source>Dialog</source>
-        <translation>Dialog</translation>
-    </message>
-    <message>
-        <location filename="../forms/qrcodedialog.ui" line="32"/>
-        <source>QR Code</source>
-        <translation>QR kód</translation>
-    </message>
-    <message>
-        <location filename="../forms/qrcodedialog.ui" line="55"/>
-        <source>Request Payment</source>
-        <translation>Požadovat platbu</translation>
-    </message>
-    <message>
-        <location filename="../forms/qrcodedialog.ui" line="70"/>
-        <source>Amount:</source>
-        <translation>Částka:</translation>
-    </message>
-    <message>
-        <location filename="../forms/qrcodedialog.ui" line="105"/>
-        <source>BTC</source>
-        <translation>BTC</translation>
-    </message>
-    <message>
-<<<<<<< HEAD
+        <location filename="../qrcodedialog.cpp" line="121"/>
+        <source>Save Image...</source>
+        <translation>Ulož obrázek...</translation>
+    </message>
+    <message>
+        <location filename="../qrcodedialog.cpp" line="121"/>
+        <source>PNG Images (*.png)</source>
+        <translation>PNG obrázky (*.png)</translation>
+    </message>
+    <message>
         <location filename="../qrcodedialog.cpp" line="64"/>
         <source>Resulting URI too long, try to reduce the text for label / message.</source>
         <translation>Výsledná URI je příliš dlouhá, zkus zkrátit text označení / zprávy.</translation>
-=======
-        <location filename="../forms/qrcodedialog.ui" line="121"/>
-        <source>Label:</source>
-        <translation>Označení:</translation>
-    </message>
-    <message>
-        <location filename="../forms/qrcodedialog.ui" line="144"/>
-        <source>Message:</source>
-        <translation>Zpráva:</translation>
-    </message>
-    <message>
-        <location filename="../forms/qrcodedialog.ui" line="186"/>
-        <source>&amp;Save As...</source>
-        <translation>&amp;Ulož jako...</translation>
-    </message>
-    <message>
-        <location filename="../qrcodedialog.cpp" line="48"/>
-        <source>Error encoding URI into QR Code.</source>
-        <translation>Chyba při kódování URI do QR kódu.</translation>
->>>>>>> 423cece2
-    </message>
-    <message>
-        <location filename="../qrcodedialog.cpp" line="121"/>
-        <source>Save Image...</source>
-        <translation>Ulož obrázek...</translation>
-    </message>
-    <message>
-        <location filename="../qrcodedialog.cpp" line="121"/>
-        <source>PNG Images (*.png)</source>
-        <translation>PNG obrázky (*.png)</translation>
     </message>
 </context>
 <context>
@@ -1331,14 +1074,29 @@
         <translation>Při&amp;dej příjemce...</translation>
     </message>
     <message>
+        <location filename="../forms/sendcoinsdialog.ui" line="87"/>
+        <source>Clear all</source>
+        <translation>Všechno smaž</translation>
+    </message>
+    <message>
+        <location filename="../forms/sendcoinsdialog.ui" line="113"/>
+        <source>123.456 BTC</source>
+        <translation>123.456 BTC</translation>
+    </message>
+    <message>
         <location filename="../forms/sendcoinsdialog.ui" line="84"/>
         <source>Remove all transaction fields</source>
         <translation>Smaž všechny transakční formuláře</translation>
     </message>
     <message>
-        <location filename="../forms/sendcoinsdialog.ui" line="87"/>
-        <source>Clear all</source>
-        <translation>Všechno smaž</translation>
+        <location filename="../forms/sendcoinsdialog.ui" line="144"/>
+        <source>Confirm the send action</source>
+        <translation>Potvrď odeslání</translation>
+    </message>
+    <message>
+        <location filename="../forms/sendcoinsdialog.ui" line="147"/>
+        <source>&amp;Send</source>
+        <translation>&amp;Pošli</translation>
     </message>
     <message>
         <location filename="../forms/sendcoinsdialog.ui" line="106"/>
@@ -1346,21 +1104,6 @@
         <translation>Stav účtu:</translation>
     </message>
     <message>
-        <location filename="../forms/sendcoinsdialog.ui" line="113"/>
-        <source>123.456 BTC</source>
-        <translation>123.456 BTC</translation>
-    </message>
-    <message>
-        <location filename="../forms/sendcoinsdialog.ui" line="144"/>
-        <source>Confirm the send action</source>
-        <translation>Potvrď odeslání</translation>
-    </message>
-    <message>
-        <location filename="../forms/sendcoinsdialog.ui" line="147"/>
-        <source>&amp;Send</source>
-        <translation>&amp;Pošli</translation>
-    </message>
-    <message>
         <location filename="../sendcoinsdialog.cpp" line="95"/>
         <source>&lt;b&gt;%1&lt;/b&gt; to %2 (%3)</source>
         <translation>&lt;b&gt;%1&lt;/b&gt; pro %2 (%3)</translation>
@@ -1372,13 +1115,13 @@
     </message>
     <message>
         <location filename="../sendcoinsdialog.cpp" line="101"/>
+        <source> and </source>
+        <translation> a </translation>
+    </message>
+    <message>
+        <location filename="../sendcoinsdialog.cpp" line="101"/>
         <source>Are you sure you want to send %1?</source>
         <translation>Jsi si jistý, že chceš poslat %1?</translation>
-    </message>
-    <message>
-        <location filename="../sendcoinsdialog.cpp" line="101"/>
-        <source> and </source>
-        <translation> a </translation>
     </message>
     <message>
         <location filename="../sendcoinsdialog.cpp" line="124"/>
@@ -1415,25 +1158,9 @@
         <source>Error: The transaction was rejected. This might happen if some of the coins in your wallet were already spent, such as if you used a copy of wallet.dat and coins were spent in the copy but not marked as spent here.</source>
         <translation>Chyba Transakce byla odmítnuta. Tohle může nastat, pokud nějaké mince z tvé peněženky už jednou byly utraceny, například pokud používáš kopii souboru wallet.dat a mince byly utraceny v druhé kopii, ale nebyly označeny jako utracené v této.</translation>
     </message>
-    <message>
-<<<<<<< HEAD
-        <location filename="../forms/sendcoinsdialog.ui" line="87"/>
-        <source>Clear all</source>
-        <translation>Všechno smaž</translation>
-=======
-        <location filename="../sendcoinsdialog.cpp" line="129"/>
-        <source>The amount to pay must be larger than 0.</source>
-        <translation>Odesílaná částka musí být větší než 0.</translation>
->>>>>>> 423cece2
-    </message>
 </context>
 <context>
     <name>SendCoinsEntry</name>
-    <message>
-        <location filename="../forms/sendcoinsentry.ui" line="130"/>
-        <source>Alt+P</source>
-        <translation>Alt+P</translation>
-    </message>
     <message>
         <location filename="../forms/sendcoinsentry.ui" line="14"/>
         <source>Form</source>
@@ -1481,6 +1208,11 @@
         <translation>Vlož adresu ze schránky</translation>
     </message>
     <message>
+        <location filename="../forms/sendcoinsentry.ui" line="130"/>
+        <source>Alt+P</source>
+        <translation>Alt+P</translation>
+    </message>
+    <message>
         <location filename="../forms/sendcoinsentry.ui" line="137"/>
         <source>Remove this recipient</source>
         <translation>Smaž tohoto příjemce</translation>
@@ -1494,9 +1226,14 @@
 <context>
     <name>TransactionDesc</name>
     <message>
-        <location filename="../transactiondesc.cpp" line="20"/>
-        <source>Open for %1 blocks</source>
-        <translation>Otevřeno pro %1 bloků</translation>
+        <location filename="../transactiondesc.cpp" line="30"/>
+        <source>%1/unconfirmed</source>
+        <translation>%1/nepotvrzeno</translation>
+    </message>
+    <message>
+        <location filename="../transactiondesc.cpp" line="93"/>
+        <source>unknown</source>
+        <translation>neznámo</translation>
     </message>
     <message>
         <location filename="../transactiondesc.cpp" line="22"/>
@@ -1504,59 +1241,14 @@
         <translation>Otřevřeno dokud %1</translation>
     </message>
     <message>
-        <location filename="../transactiondesc.cpp" line="28"/>
-        <source>%1/offline?</source>
-        <translation>%1/offline?</translation>
-    </message>
-    <message>
-        <location filename="../transactiondesc.cpp" line="30"/>
-        <source>%1/unconfirmed</source>
-        <translation>%1/nepotvrzeno</translation>
-    </message>
-    <message>
         <location filename="../transactiondesc.cpp" line="32"/>
         <source>%1 confirmations</source>
         <translation>%1 potvrzení</translation>
     </message>
     <message>
-        <location filename="../transactiondesc.cpp" line="50"/>
-        <source>&lt;b&gt;Status:&lt;/b&gt; </source>
-        <translation>&lt;b&gt;Stav:&lt;/b&gt; </translation>
-    </message>
-    <message>
         <location filename="../transactiondesc.cpp" line="55"/>
         <source>, has not been successfully broadcast yet</source>
         <translation>, ještě nebylo rozesláno</translation>
-    </message>
-    <message>
-        <location filename="../transactiondesc.cpp" line="57"/>
-        <source>, broadcast through %1 node</source>
-        <translation>, rozesláno přes %1 uzel</translation>
-    </message>
-    <message>
-        <location filename="../transactiondesc.cpp" line="59"/>
-        <source>, broadcast through %1 nodes</source>
-        <translation>, rozesláno přes %1 uzlů</translation>
-    </message>
-    <message>
-        <location filename="../transactiondesc.cpp" line="198"/>
-        <source>&lt;b&gt;Transaction fee:&lt;/b&gt; </source>
-        <translation>&lt;b&gt;Transakční poplatek:&lt;/b&gt; </translation>
-    </message>
-    <message>
-        <location filename="../transactiondesc.cpp" line="214"/>
-        <source>&lt;b&gt;Net amount:&lt;/b&gt; </source>
-        <translation>&lt;b&gt;Čistá částka:&lt;/b&gt; </translation>
-    </message>
-    <message>
-        <location filename="../transactiondesc.cpp" line="227"/>
-        <source>Generated coins must wait 120 blocks before they can be spent.  When you generated this block, it was broadcast to the network to be added to the block chain.  If it fails to get into the chain, it will change to &quot;not accepted&quot; and not be spendable.  This may occasionally happen if another node generates a block within a few seconds of yours.</source>
-        <translation>Vygenerované mince musí čekat 120 bloků, než mohou být utraceny.  Když jsi vygeneroval tenhle blok, tak byl rozposlán do sítě, aby byl přidán do řetězce bloků.  Pokud se mu nepodaří dostat se do řetězce, změní se na &quot;neakceptovaný&quot; a nepůjde utratit.  Občas se to může stát, když jiný uzel vygeneruje blok zhruba ve stejném okamžiku jako ty.</translation>
-    </message>
-    <message>
-        <location filename="../transactiondesc.cpp" line="63"/>
-        <source>&lt;b&gt;Date:&lt;/b&gt; </source>
-        <translation>&lt;b&gt;Datum:&lt;/b&gt; </translation>
     </message>
     <message>
         <location filename="../transactiondesc.cpp" line="70"/>
@@ -1570,66 +1262,76 @@
         <translation>&lt;b&gt;Od:&lt;/b&gt; </translation>
     </message>
     <message>
-<<<<<<< HEAD
-        <location filename="../transactiondesc.cpp" line="93"/>
-        <source>unknown</source>
-        <translation>neznámo</translation>
-    </message>
-    <message>
         <location filename="../transactiondesc.cpp" line="94"/>
         <location filename="../transactiondesc.cpp" line="117"/>
         <location filename="../transactiondesc.cpp" line="176"/>
-=======
-        <location filename="../transactiondesc.cpp" line="91"/>
-        <location filename="../transactiondesc.cpp" line="114"/>
-        <location filename="../transactiondesc.cpp" line="173"/>
->>>>>>> 423cece2
         <source>&lt;b&gt;To:&lt;/b&gt; </source>
         <translation>&lt;b&gt;Pro:&lt;/b&gt; </translation>
     </message>
     <message>
-<<<<<<< HEAD
-        <location filename="../transactiondesc.cpp" line="97"/>
-=======
-        <location filename="../transactiondesc.cpp" line="137"/>
-        <source>(not accepted)</source>
-        <translation>(neakceptováno)</translation>
-    </message>
-    <message>
-        <location filename="../transactiondesc.cpp" line="217"/>
-        <source>Message:</source>
-        <translation>Zpráva:</translation>
-    </message>
-    <message>
-        <location filename="../transactiondesc.cpp" line="219"/>
-        <source>Comment:</source>
-        <translation>Komentář:</translation>
-    </message>
-    <message>
-        <location filename="../transactiondesc.cpp" line="221"/>
+        <location filename="../transactiondesc.cpp" line="224"/>
         <source>Transaction ID:</source>
         <translation>ID transakce:</translation>
     </message>
     <message>
-        <location filename="../transactiondesc.cpp" line="224"/>
+        <location filename="../transactiondesc.cpp" line="227"/>
         <source>Generated coins must wait 120 blocks before they can be spent.  When you generated this block, it was broadcast to the network to be added to the block chain.  If it fails to get into the chain, it will change to &quot;not accepted&quot; and not be spendable.  This may occasionally happen if another node generates a block within a few seconds of yours.</source>
         <translation>Vygenerované mince musí čekat 120 bloků, než mohou být utraceny.  Když jsi vygeneroval tenhle blok, tak byl rozposlán do sítě, aby byl přidán do řetězce bloků.  Pokud se mu nepodaří dostat se do řetězce, změní se na &quot;neakceptovaný&quot; a nepůjde utratit.  Občas se to může stát, když jiný uzel vygeneruje blok zhruba ve stejném okamžiku jako ty.</translation>
     </message>
     <message>
-        <location filename="../transactiondesc.cpp" line="90"/>
-        <source>unknown</source>
-        <translation>neznámo</translation>
-    </message>
-    <message>
-        <location filename="../transactiondesc.cpp" line="94"/>
->>>>>>> 423cece2
+        <location filename="../transactiondesc.cpp" line="97"/>
         <source> (yours, label: </source>
         <translation> (tvoje, označení: </translation>
+    </message>
+    <message>
+        <location filename="../transactiondesc.cpp" line="20"/>
+        <source>Open for %1 blocks</source>
+        <translation>Otevřeno pro %1 bloků</translation>
+    </message>
+    <message>
+        <location filename="../transactiondesc.cpp" line="28"/>
+        <source>%1/offline?</source>
+        <translation>%1/offline?</translation>
+    </message>
+    <message>
+        <location filename="../transactiondesc.cpp" line="50"/>
+        <source>&lt;b&gt;Status:&lt;/b&gt; </source>
+        <translation>&lt;b&gt;Stav:&lt;/b&gt; </translation>
+    </message>
+    <message>
+        <location filename="../transactiondesc.cpp" line="57"/>
+        <source>, broadcast through %1 node</source>
+        <translation>, rozesláno přes %1 uzel</translation>
+    </message>
+    <message>
+        <location filename="../transactiondesc.cpp" line="59"/>
+        <source>, broadcast through %1 nodes</source>
+        <translation>, rozesláno přes %1 uzlů</translation>
+    </message>
+    <message>
+        <location filename="../transactiondesc.cpp" line="63"/>
+        <source>&lt;b&gt;Date:&lt;/b&gt; </source>
+        <translation>&lt;b&gt;Datum:&lt;/b&gt; </translation>
     </message>
     <message>
         <location filename="../transactiondesc.cpp" line="99"/>
         <source> (yours)</source>
         <translation> (tvoje)</translation>
+    </message>
+    <message>
+        <location filename="../transactiondesc.cpp" line="140"/>
+        <source>(not accepted)</source>
+        <translation>(neakceptováno)</translation>
+    </message>
+    <message>
+        <location filename="../transactiondesc.cpp" line="220"/>
+        <source>Message:</source>
+        <translation>Zpráva:</translation>
+    </message>
+    <message>
+        <location filename="../transactiondesc.cpp" line="222"/>
+        <source>Comment:</source>
+        <translation>Komentář:</translation>
     </message>
     <message>
         <location filename="../transactiondesc.cpp" line="134"/>
@@ -1645,48 +1347,21 @@
         <translation>(%1 dozraje po %2 blocích)</translation>
     </message>
     <message>
-<<<<<<< HEAD
-        <location filename="../transactiondesc.cpp" line="140"/>
-        <source>(not accepted)</source>
-        <translation>(neakceptováno)</translation>
-    </message>
-    <message>
         <location filename="../transactiondesc.cpp" line="184"/>
         <location filename="../transactiondesc.cpp" line="192"/>
         <location filename="../transactiondesc.cpp" line="207"/>
-=======
-        <location filename="../transactiondesc.cpp" line="181"/>
-        <location filename="../transactiondesc.cpp" line="189"/>
-        <location filename="../transactiondesc.cpp" line="204"/>
->>>>>>> 423cece2
         <source>&lt;b&gt;Debit:&lt;/b&gt; </source>
         <translation>&lt;b&gt;Výdaj:&lt;/b&gt; </translation>
     </message>
     <message>
-<<<<<<< HEAD
-        <location filename="../transactiondesc.cpp" line="220"/>
-        <source>Message:</source>
-        <translation>Zpráva:</translation>
-    </message>
-    <message>
-        <location filename="../transactiondesc.cpp" line="222"/>
-        <source>Comment:</source>
-        <translation>Komentář:</translation>
-    </message>
-    <message>
-        <location filename="../transactiondesc.cpp" line="224"/>
-        <source>Transaction ID:</source>
-        <translation>ID transakce:</translation>
-=======
-        <location filename="../transactiondesc.cpp" line="195"/>
+        <location filename="../transactiondesc.cpp" line="198"/>
         <source>&lt;b&gt;Transaction fee:&lt;/b&gt; </source>
         <translation>&lt;b&gt;Transakční poplatek:&lt;/b&gt; </translation>
     </message>
     <message>
-        <location filename="../transactiondesc.cpp" line="211"/>
+        <location filename="../transactiondesc.cpp" line="214"/>
         <source>&lt;b&gt;Net amount:&lt;/b&gt; </source>
         <translation>&lt;b&gt;Čistá částka:&lt;/b&gt; </translation>
->>>>>>> 423cece2
     </message>
 </context>
 <context>
@@ -1705,6 +1380,41 @@
 <context>
     <name>TransactionTableModel</name>
     <message>
+        <location filename="../transactiontablemodel.cpp" line="214"/>
+        <source>Amount</source>
+        <translation>Částka</translation>
+    </message>
+    <message>
+        <location filename="../transactiontablemodel.cpp" line="214"/>
+        <source>Address</source>
+        <translation>Adresa</translation>
+    </message>
+    <message>
+        <location filename="../transactiontablemodel.cpp" line="214"/>
+        <source>Date</source>
+        <translation>Datum</translation>
+    </message>
+    <message>
+        <location filename="../transactiontablemodel.cpp" line="280"/>
+        <source>Open until %1</source>
+        <translation>Otřevřeno dokud %1</translation>
+    </message>
+    <message>
+        <location filename="../transactiontablemodel.cpp" line="283"/>
+        <source>Offline (%1 confirmations)</source>
+        <translation>Offline (%1 potvrzení)</translation>
+    </message>
+    <message>
+        <location filename="../transactiontablemodel.cpp" line="286"/>
+        <source>Unconfirmed (%1 of %2 confirmations)</source>
+        <translation>Nepotvrzeno (%1 z %2 potvrzení)</translation>
+    </message>
+    <message>
+        <location filename="../transactiontablemodel.cpp" line="289"/>
+        <source>Confirmed (%1 confirmations)</source>
+        <translation>Potvrzeno (%1 potvrzení)</translation>
+    </message>
+    <message>
         <location filename="../transactiontablemodel.cpp" line="303"/>
         <source>This block was not received by any other nodes and will probably not be accepted!</source>
         <translation>Tento blok nedostal žádný jiný uzel a pravděpodobně nebude akceptován!</translation>
@@ -1715,54 +1425,9 @@
         <translation>Vygenerováno, ale neakceptováno</translation>
     </message>
     <message>
-        <location filename="../transactiontablemodel.cpp" line="349"/>
-        <source>Received with</source>
-        <translation>Přijato do</translation>
-    </message>
-    <message>
-        <location filename="../transactiontablemodel.cpp" line="351"/>
-        <source>Received from</source>
-        <translation>Přijato od</translation>
-    </message>
-    <message>
-        <location filename="../transactiontablemodel.cpp" line="354"/>
-        <source>Sent to</source>
-        <translation>Posláno na</translation>
-    </message>
-    <message>
-        <location filename="../transactiontablemodel.cpp" line="595"/>
-        <source>Transaction status. Hover over this field to show number of confirmations.</source>
-        <translation>Stav transakce. Najetím myši na toto políčko si zobrazíš počet potvrzení.</translation>
-    </message>
-    <message>
-        <location filename="../transactiontablemodel.cpp" line="597"/>
-        <source>Date and time that the transaction was received.</source>
-        <translation>Datum a čas přijetí transakce.</translation>
-    </message>
-    <message>
-        <location filename="../transactiontablemodel.cpp" line="599"/>
-        <source>Type of transaction.</source>
-        <translation>Druh transakce.</translation>
-    </message>
-    <message>
-        <location filename="../transactiontablemodel.cpp" line="214"/>
-        <source>Date</source>
-        <translation>Datum</translation>
-    </message>
-    <message>
         <location filename="../transactiontablemodel.cpp" line="214"/>
         <source>Type</source>
         <translation>Typ</translation>
-    </message>
-    <message>
-        <location filename="../transactiontablemodel.cpp" line="214"/>
-        <source>Amount</source>
-        <translation>Částka</translation>
-    </message>
-    <message>
-        <location filename="../transactiontablemodel.cpp" line="214"/>
-        <source>Address</source>
-        <translation>Adresa</translation>
     </message>
     <message numerus="yes">
         <location filename="../transactiontablemodel.cpp" line="277"/>
@@ -1773,26 +1438,6 @@
             <numerusform>Otevřeno pro %n bloků</numerusform>
         </translation>
     </message>
-    <message>
-        <location filename="../transactiontablemodel.cpp" line="280"/>
-        <source>Open until %1</source>
-        <translation>Otřevřeno dokud %1</translation>
-    </message>
-    <message>
-        <location filename="../transactiontablemodel.cpp" line="283"/>
-        <source>Offline (%1 confirmations)</source>
-        <translation>Offline (%1 potvrzení)</translation>
-    </message>
-    <message>
-        <location filename="../transactiontablemodel.cpp" line="286"/>
-        <source>Unconfirmed (%1 of %2 confirmations)</source>
-        <translation>Nepotvrzeno (%1 z %2 potvrzení)</translation>
-    </message>
-    <message>
-        <location filename="../transactiontablemodel.cpp" line="289"/>
-        <source>Confirmed (%1 confirmations)</source>
-        <translation>Potvrzeno (%1 potvrzení)</translation>
-    </message>
     <message numerus="yes">
         <location filename="../transactiontablemodel.cpp" line="297"/>
         <source>Mined balance will be available in %n more blocks</source>
@@ -1803,34 +1448,69 @@
         </translation>
     </message>
     <message>
+        <location filename="../transactiontablemodel.cpp" line="349"/>
+        <source>Received with</source>
+        <translation>Přijato do</translation>
+    </message>
+    <message>
         <location filename="../transactiontablemodel.cpp" line="356"/>
         <source>Payment to yourself</source>
         <translation>Platba sama sobě</translation>
     </message>
     <message>
+        <location filename="../transactiontablemodel.cpp" line="351"/>
+        <source>Received from</source>
+        <translation>Přijato od</translation>
+    </message>
+    <message>
         <location filename="../transactiontablemodel.cpp" line="358"/>
         <source>Mined</source>
         <translation>Vytěženo</translation>
     </message>
     <message>
+        <location filename="../transactiontablemodel.cpp" line="354"/>
+        <source>Sent to</source>
+        <translation>Posláno na</translation>
+    </message>
+    <message>
         <location filename="../transactiontablemodel.cpp" line="396"/>
         <source>(n/a)</source>
         <translation>(n/a)</translation>
     </message>
     <message>
+        <location filename="../transactiontablemodel.cpp" line="595"/>
+        <source>Transaction status. Hover over this field to show number of confirmations.</source>
+        <translation>Stav transakce. Najetím myši na toto políčko si zobrazíš počet potvrzení.</translation>
+    </message>
+    <message>
         <location filename="../transactiontablemodel.cpp" line="601"/>
         <source>Destination address of transaction.</source>
         <translation>Cílová adresa transakce.</translation>
     </message>
     <message>
+        <location filename="../transactiontablemodel.cpp" line="597"/>
+        <source>Date and time that the transaction was received.</source>
+        <translation>Datum a čas přijetí transakce.</translation>
+    </message>
+    <message>
         <location filename="../transactiontablemodel.cpp" line="603"/>
         <source>Amount removed from or added to balance.</source>
         <translation>Částka odečtená z nebo přičtená k účtu.</translation>
     </message>
+    <message>
+        <location filename="../transactiontablemodel.cpp" line="599"/>
+        <source>Type of transaction.</source>
+        <translation>Druh transakce.</translation>
+    </message>
 </context>
 <context>
     <name>TransactionView</name>
     <message>
+        <location filename="../transactionview.cpp" line="84"/>
+        <source>Enter address or label to search</source>
+        <translation>Zadej adresu nebo označení pro její vyhledání</translation>
+    </message>
+    <message>
         <location filename="../transactionview.cpp" line="124"/>
         <source>Copy address</source>
         <translation>Kopíruj adresu</translation>
@@ -1841,7 +1521,6 @@
         <translation>Kopíruj její označení</translation>
     </message>
     <message>
-<<<<<<< HEAD
         <location filename="../transactionview.cpp" line="126"/>
         <source>Copy amount</source>
         <translation>Kopíruj částku</translation>
@@ -1852,19 +1531,24 @@
         <translation>Uprav označení</translation>
     </message>
     <message>
+        <location filename="../transactionview.cpp" line="270"/>
+        <source>Export Transaction Data</source>
+        <translation>Exportuj transakční data</translation>
+    </message>
+    <message>
         <location filename="../transactionview.cpp" line="279"/>
         <source>Confirmed</source>
         <translation>Potvrzeno</translation>
     </message>
     <message>
-        <location filename="../transactionview.cpp" line="280"/>
-        <source>Date</source>
-        <translation>Datum</translation>
-    </message>
-    <message>
-        <location filename="../transactionview.cpp" line="282"/>
-        <source>Label</source>
-        <translation>Označení</translation>
+        <location filename="../transactionview.cpp" line="90"/>
+        <source>Min amount</source>
+        <translation>Minimální částka</translation>
+    </message>
+    <message>
+        <location filename="../transactionview.cpp" line="281"/>
+        <source>Type</source>
+        <translation>Typ</translation>
     </message>
     <message>
         <location filename="../transactionview.cpp" line="285"/>
@@ -1872,9 +1556,14 @@
         <translation>ID</translation>
     </message>
     <message>
-        <location filename="../transactionview.cpp" line="289"/>
-        <source>Error exporting</source>
-        <translation>Chyba při exportu</translation>
+        <location filename="../transactionview.cpp" line="76"/>
+        <source>To yourself</source>
+        <translation>Sám sobě</translation>
+    </message>
+    <message>
+        <location filename="../transactionview.cpp" line="77"/>
+        <source>Mined</source>
+        <translation>Vytěženo</translation>
     </message>
     <message>
         <location filename="../transactionview.cpp" line="55"/>
@@ -1893,10 +1582,79 @@
         <translation>Tento týden</translation>
     </message>
     <message>
-=======
-        <location filename="../transactionview.cpp" line="285"/>
-        <source>ID</source>
-        <translation>ID</translation>
+        <location filename="../transactionview.cpp" line="58"/>
+        <source>This month</source>
+        <translation>Tento měsíc</translation>
+    </message>
+    <message>
+        <location filename="../transactionview.cpp" line="59"/>
+        <source>Last month</source>
+        <translation>Minulý měsíc</translation>
+    </message>
+    <message>
+        <location filename="../transactionview.cpp" line="60"/>
+        <source>This year</source>
+        <translation>Letos</translation>
+    </message>
+    <message>
+        <location filename="../transactionview.cpp" line="61"/>
+        <source>Range...</source>
+        <translation>Rozsah...</translation>
+    </message>
+    <message>
+        <location filename="../transactionview.cpp" line="72"/>
+        <source>Received with</source>
+        <translation>Přijato</translation>
+    </message>
+    <message>
+        <location filename="../transactionview.cpp" line="74"/>
+        <source>Sent to</source>
+        <translation>Posláno</translation>
+    </message>
+    <message>
+        <location filename="../transactionview.cpp" line="78"/>
+        <source>Other</source>
+        <translation>Ostatní</translation>
+    </message>
+    <message>
+        <location filename="../transactionview.cpp" line="128"/>
+        <source>Show details...</source>
+        <translation>Zobraz detaily....</translation>
+    </message>
+    <message>
+        <location filename="../transactionview.cpp" line="271"/>
+        <source>Comma separated file (*.csv)</source>
+        <translation>CSV formát (*.csv)</translation>
+    </message>
+    <message>
+        <location filename="../transactionview.cpp" line="280"/>
+        <source>Date</source>
+        <translation>Datum</translation>
+    </message>
+    <message>
+        <location filename="../transactionview.cpp" line="282"/>
+        <source>Label</source>
+        <translation>Označení</translation>
+    </message>
+    <message>
+        <location filename="../transactionview.cpp" line="283"/>
+        <source>Address</source>
+        <translation>Adresa</translation>
+    </message>
+    <message>
+        <location filename="../transactionview.cpp" line="284"/>
+        <source>Amount</source>
+        <translation>Částka</translation>
+    </message>
+    <message>
+        <location filename="../transactionview.cpp" line="289"/>
+        <source>Error exporting</source>
+        <translation>Chyba při exportu</translation>
+    </message>
+    <message>
+        <location filename="../transactionview.cpp" line="289"/>
+        <source>Could not write to file %1.</source>
+        <translation>Nemohu zapisovat do souboru %1.</translation>
     </message>
     <message>
         <location filename="../transactionview.cpp" line="384"/>
@@ -1904,156 +1662,10 @@
         <translation>Rozsah:</translation>
     </message>
     <message>
->>>>>>> 423cece2
-        <location filename="../transactionview.cpp" line="58"/>
-        <source>This month</source>
-        <translation>Tento měsíc</translation>
-    </message>
-    <message>
-        <location filename="../transactionview.cpp" line="59"/>
-        <source>Last month</source>
-        <translation>Minulý měsíc</translation>
-    </message>
-    <message>
-        <location filename="../transactionview.cpp" line="60"/>
-        <source>This year</source>
-        <translation>Letos</translation>
-    </message>
-    <message>
-        <location filename="../transactionview.cpp" line="76"/>
-        <source>To yourself</source>
-        <translation>Sám sobě</translation>
-    </message>
-    <message>
-        <location filename="../transactionview.cpp" line="77"/>
-        <source>Mined</source>
-        <translation>Vytěženo</translation>
-    </message>
-    <message>
-        <location filename="../transactionview.cpp" line="90"/>
-        <source>Min amount</source>
-        <translation>Minimální částka</translation>
-    </message>
-    <message>
-        <location filename="../transactionview.cpp" line="55"/>
-        <location filename="../transactionview.cpp" line="71"/>
-        <source>All</source>
-        <translation>Vše</translation>
-    </message>
-    <message>
-        <location filename="../transactionview.cpp" line="56"/>
-        <source>Today</source>
-        <translation>Dnes</translation>
-    </message>
-    <message>
-        <location filename="../transactionview.cpp" line="57"/>
-        <source>This week</source>
-        <translation>Tento týden</translation>
-    </message>
-    <message>
-        <location filename="../transactionview.cpp" line="61"/>
-        <source>Range...</source>
-        <translation>Rozsah...</translation>
-    </message>
-    <message>
-        <location filename="../transactionview.cpp" line="72"/>
-        <source>Received with</source>
-        <translation>Přijato</translation>
-    </message>
-    <message>
-        <location filename="../transactionview.cpp" line="74"/>
-        <source>Sent to</source>
-        <translation>Posláno</translation>
-    </message>
-    <message>
-        <location filename="../transactionview.cpp" line="78"/>
-        <source>Other</source>
-        <translation>Ostatní</translation>
-    </message>
-    <message>
-        <location filename="../transactionview.cpp" line="84"/>
-        <source>Enter address or label to search</source>
-        <translation>Zadej adresu nebo označení pro její vyhledání</translation>
-    </message>
-    <message>
-<<<<<<< HEAD
-        <location filename="../transactionview.cpp" line="90"/>
-        <source>Min amount</source>
-        <translation>Minimální částka</translation>
-=======
-        <location filename="../transactionview.cpp" line="124"/>
-        <source>Copy address</source>
-        <translation>Kopíruj adresu</translation>
-    </message>
-    <message>
-        <location filename="../transactionview.cpp" line="125"/>
-        <source>Copy label</source>
-        <translation>Kopíruj její označení</translation>
-    </message>
-    <message>
-        <location filename="../transactionview.cpp" line="126"/>
-        <source>Copy amount</source>
-        <translation>Kopíruj částku</translation>
-    </message>
-    <message>
-        <location filename="../transactionview.cpp" line="127"/>
-        <source>Edit label</source>
-        <translation>Uprav označení</translation>
->>>>>>> 423cece2
-    </message>
-    <message>
-        <location filename="../transactionview.cpp" line="128"/>
-        <source>Show details...</source>
-        <translation>Zobraz detaily....</translation>
-    </message>
-    <message>
-        <location filename="../transactionview.cpp" line="270"/>
-        <source>Export Transaction Data</source>
-        <translation>Exportuj transakční data</translation>
-    </message>
-    <message>
-        <location filename="../transactionview.cpp" line="271"/>
-        <source>Comma separated file (*.csv)</source>
-        <translation>CSV formát (*.csv)</translation>
-    </message>
-    <message>
-        <location filename="../transactionview.cpp" line="283"/>
-        <source>Address</source>
-        <translation>Adresa</translation>
-    </message>
-    <message>
-        <location filename="../transactionview.cpp" line="284"/>
-        <source>Amount</source>
-        <translation>Částka</translation>
-    </message>
-    <message>
-<<<<<<< HEAD
-        <location filename="../transactionview.cpp" line="384"/>
-        <source>Range:</source>
-        <translation>Rozsah:</translation>
-    </message>
-    <message>
         <location filename="../transactionview.cpp" line="392"/>
         <source>to</source>
         <translation>až</translation>
     </message>
-    <message>
-        <location filename="../transactionview.cpp" line="281"/>
-        <source>Type</source>
-        <translation>Typ</translation>
-    </message>
-    <message>
-=======
->>>>>>> 423cece2
-        <location filename="../transactionview.cpp" line="289"/>
-        <source>Could not write to file %1.</source>
-        <translation>Nemohu zapisovat do souboru %1.</translation>
-    </message>
-    <message>
-        <location filename="../transactionview.cpp" line="392"/>
-        <source>to</source>
-        <translation>až</translation>
-    </message>
 </context>
 <context>
     <name>WalletModel</name>
@@ -2066,566 +1678,146 @@
 <context>
     <name>bitcoin-core</name>
     <message>
-<<<<<<< HEAD
+        <location filename="../bitcoinstrings.cpp" line="53"/>
+        <source>Specify data directory</source>
+        <translation>Adresář pro data</translation>
+    </message>
+    <message>
+        <location filename="../bitcoinstrings.cpp" line="67"/>
+        <source>Threshold for disconnecting misbehaving peers (default: 100)</source>
+        <translation>Práh pro odpojování nesprávně se chovajících uzlů (výchozí: 100)</translation>
+    </message>
+    <message>
+        <location filename="../bitcoinstrings.cpp" line="43"/>
+        <source>Send command to -server or bitcoind</source>
+        <translation>Poslat příkaz pro -server nebo bitcoind</translation>
+    </message>
+    <message>
+        <location filename="../bitcoinstrings.cpp" line="46"/>
+        <source>Options:</source>
+        <translation>Možnosti:</translation>
+    </message>
+    <message>
+        <location filename="../bitcoinstrings.cpp" line="125"/>
+        <source>Rescanning...</source>
+        <translation>Přeskenovávám...</translation>
+    </message>
+    <message>
+        <location filename="../bitcoinstrings.cpp" line="82"/>
+        <source>Prepend debug output with timestamp</source>
+        <translation>Připojit před ladicí výstup časové razítko</translation>
+    </message>
+    <message>
+        <location filename="../bitcoinstrings.cpp" line="93"/>
+        <source>Upgrade wallet to latest format</source>
+        <translation>Převést peněženku na nejnovější formát</translation>
+    </message>
+    <message>
+        <location filename="../bitcoinstrings.cpp" line="77"/>
+        <source>Fee per KB to add to transactions you send</source>
+        <translation>Poplatek za KB, který se přidá ke každé odeslané transakci</translation>
+    </message>
+    <message>
         <location filename="../bitcoinstrings.cpp" line="41"/>
         <source>Bitcoin version</source>
         <translation>Verze Bitcoinu</translation>
     </message>
     <message>
-        <location filename="../bitcoinstrings.cpp" line="59"/>
-        <source>Listen for connections on &lt;port&gt; (default: 8333 or testnet: 18333)</source>
-        <translation>Čekat na spojení na &lt;portu&gt; (výchozí: 8333 nebo testnet: 18333)</translation>
-    </message>
-    <message>
-        <location filename="../bitcoinstrings.cpp" line="60"/>
-=======
-        <location filename="../bitcoinstrings.cpp" line="26"/>
->>>>>>> 423cece2
-        <source>Maintain at most &lt;n&gt; connections to peers (default: 125)</source>
-        <translation>Povol nejvýše &lt;n&gt; připojení k uzlům (výchozí: 125)</translation>
-    </message>
-    <message>
-<<<<<<< HEAD
-        <location filename="../bitcoinstrings.cpp" line="79"/>
-        <source>Run in the background as a daemon and accept commands</source>
-        <translation>Běžet na pozadí jako démon a akceptovat příkazy</translation>
-    </message>
-    <message>
-        <location filename="../bitcoinstrings.cpp" line="47"/>
-=======
-        <location filename="../bitcoinstrings.cpp" line="14"/>
->>>>>>> 423cece2
-        <source>Specify configuration file (default: bitcoin.conf)</source>
-        <translation>Konfigurační soubor (výchozí: bitcoin.conf)</translation>
-    </message>
-    <message>
-        <location filename="../bitcoinstrings.cpp" line="56"/>
-        <source>Specify connection timeout (in milliseconds)</source>
-        <translation>Zadej časový limit spojení (v milisekundách)</translation>
-    </message>
-    <message>
-        <location filename="../bitcoinstrings.cpp" line="53"/>
-        <source>Specify data directory</source>
-        <translation>Adresář pro data</translation>
-    </message>
-    <message>
-<<<<<<< HEAD
-        <location filename="../bitcoinstrings.cpp" line="48"/>
-        <source>Specify pid file (default: bitcoind.pid)</source>
-        <translation>PID soubor (výchozí: bitcoind.pid)</translation>
-    </message>
-    <message>
-        <location filename="../bitcoinstrings.cpp" line="67"/>
-=======
-        <location filename="../bitcoinstrings.cpp" line="33"/>
->>>>>>> 423cece2
-        <source>Threshold for disconnecting misbehaving peers (default: 100)</source>
-        <translation>Práh pro odpojování nesprávně se chovajících uzlů (výchozí: 100)</translation>
-    </message>
-    <message>
-        <location filename="../bitcoinstrings.cpp" line="107"/>
-        <source>This help message</source>
-        <translation>Tato nápověda</translation>
-    </message>
-    <message>
-        <location filename="../bitcoinstrings.cpp" line="113"/>
-        <source>Loading addresses...</source>
-        <translation>Načítám adresy...</translation>
-    </message>
-    <message>
-        <location filename="../bitcoinstrings.cpp" line="61"/>
-        <source>Add a node to connect to and attempt to keep the connection open</source>
-        <translation>Přidat uzel, ke kterému se připojit a snažit se spojení udržet</translation>
-    </message>
-    <message>
-<<<<<<< HEAD
+        <location filename="../bitcoinstrings.cpp" line="85"/>
+        <source>Username for JSON-RPC connections</source>
+        <translation>Uživatelské jméno pro JSON-RPC spojení</translation>
+    </message>
+    <message>
+        <location filename="../bitcoinstrings.cpp" line="80"/>
+        <source>Use the test network</source>
+        <translation>Použít testovací síť (testnet)</translation>
+    </message>
+    <message>
+        <location filename="../bitcoinstrings.cpp" line="121"/>
+        <source>Error loading wallet.dat</source>
+        <translation>Chyba při načítání wallet.dat</translation>
+    </message>
+    <message>
+        <location filename="../bitcoinstrings.cpp" line="117"/>
+        <source>Loading wallet...</source>
+        <translation>Načítám peněženku...</translation>
+    </message>
+    <message>
+        <location filename="../bitcoinstrings.cpp" line="123"/>
+        <source>Cannot initialize keypool</source>
+        <translation>Nemohu inicializovat zásobník klíčů</translation>
+    </message>
+    <message>
+        <location filename="../bitcoinstrings.cpp" line="49"/>
+        <source>Generate coins</source>
+        <translation>Generovat mince</translation>
+    </message>
+    <message>
+        <location filename="../bitcoinstrings.cpp" line="62"/>
+        <source>Connect only to the specified node</source>
+        <translation>Připojovat se pouze k udanému uzlu</translation>
+    </message>
+    <message>
+        <location filename="../bitcoinstrings.cpp" line="112"/>
+        <source>Bitcoin</source>
+        <translation>Bitcoin</translation>
+    </message>
+    <message>
+        <location filename="../bitcoinstrings.cpp" line="116"/>
+        <source>Error loading blkindex.dat</source>
+        <translation>Chyba při načítání blkindex.dat</translation>
+    </message>
+    <message>
+        <location filename="../bitcoinstrings.cpp" line="118"/>
+        <source>Error loading wallet.dat: Wallet corrupted</source>
+        <translation>Chyba při načítání wallet.dat: peněženka je poškozená</translation>
+    </message>
+    <message>
+        <location filename="../bitcoinstrings.cpp" line="122"/>
+        <source>Cannot downgrade wallet</source>
+        <translation>Nemohu převést peněženku do staršího formátu</translation>
+    </message>
+    <message>
+        <location filename="../bitcoinstrings.cpp" line="126"/>
+        <source>Done loading</source>
+        <translation>Načítání dokončeno</translation>
+    </message>
+    <message>
+        <location filename="../bitcoinstrings.cpp" line="84"/>
+        <source>Send trace/debug info to debugger</source>
+        <translation>Posílat stopovací/ladicí informace do debuggeru</translation>
+    </message>
+    <message>
+        <location filename="../bitcoinstrings.cpp" line="50"/>
+        <source>Don&apos;t generate coins</source>
+        <translation>Negenerovat mince</translation>
+    </message>
+    <message>
+        <location filename="../bitcoinstrings.cpp" line="115"/>
+        <source>Loading block index...</source>
+        <translation>Načítám index bloků...</translation>
+    </message>
+    <message>
+        <location filename="../bitcoinstrings.cpp" line="101"/>
+        <source>Use OpenSSL (https) for JSON-RPC connections</source>
+        <translation>Použít OpenSSL (https) pro JSON-RPC spojení</translation>
+    </message>
+    <message>
+        <location filename="../bitcoinstrings.cpp" line="102"/>
+        <source>Server certificate file (default: server.cert)</source>
+        <translation>Soubor se serverovým certifikátem (výchozí: server.cert)</translation>
+    </message>
+    <message>
+        <location filename="../bitcoinstrings.cpp" line="103"/>
+        <source>Server private key (default: server.pem)</source>
+        <translation>Soubor se serverovým soukromým klíčem (výchozí: server.pem)</translation>
+    </message>
+    <message>
         <location filename="../bitcoinstrings.cpp" line="120"/>
         <source>Wallet needed to be rewritten: restart Bitcoin to complete</source>
         <translation>Soubor s peněženkou potřeboval přepsat: restartuj Bitcoin, aby se operace dokončila</translation>
     </message>
     <message>
-        <location filename="../bitcoinstrings.cpp" line="121"/>
-        <source>Error loading wallet.dat</source>
-        <translation>Chyba při načítání wallet.dat</translation>
-=======
-        <location filename="../bitcoinstrings.cpp" line="47"/>
-        <source>Send trace/debug info to console instead of debug.log file</source>
-        <translation>Posílat stopovací/ladicí informace do konzole místo do souboru debug.log</translation>
->>>>>>> 423cece2
-    </message>
-    <message>
-        <location filename="../bitcoinstrings.cpp" line="123"/>
-        <source>Cannot initialize keypool</source>
-        <translation>Nemohu inicializovat zásobník klíčů</translation>
-    </message>
-    <message>
-        <location filename="../bitcoinstrings.cpp" line="126"/>
-        <source>Done loading</source>
-        <translation>Načítání dokončeno</translation>
-    </message>
-    <message>
-        <location filename="../bitcoinstrings.cpp" line="68"/>
-<<<<<<< HEAD
-        <source>Number of seconds to keep misbehaving peers from reconnecting (default: 86400)</source>
-        <translation>Doba ve vteřinách, po kterou se nebudou moci nesprávně se chovající uzly znovu připojit (výchozí: 86400)</translation>
-    </message>
-    <message>
-        <location filename="../bitcoinstrings.cpp" line="78"/>
-        <source>Accept command line and JSON-RPC commands</source>
-        <translation>Akceptovat příkazy z příkazové řádky a přes JSON-RPC</translation>
-    </message>
-    <message>
-        <location filename="../bitcoinstrings.cpp" line="109"/>
-        <source>Cannot obtain a lock on data directory %s.  Bitcoin is probably already running.</source>
-        <translation>Nedaří se mi získat zámek na datový adresář %s. Bitcoin pravděpodobně už jednou běží.</translation>
-    </message>
-    <message>
-        <location filename="../bitcoinstrings.cpp" line="90"/>
-        <source>Execute command when the best block changes (%s in cmd is replaced by block hash)</source>
-        <translation>Spustit příkaz, když se změní nejlepší blok (%s se v příkazu nahradí hashem bloku)</translation>
-    </message>
-    <message>
-        <location filename="../bitcoinstrings.cpp" line="82"/>
-        <source>Prepend debug output with timestamp</source>
-        <translation>Připojit před ladicí výstup časové razítko</translation>
-    </message>
-    <message>
-        <location filename="../bitcoinstrings.cpp" line="86"/>
-        <source>Password for JSON-RPC connections</source>
-        <translation>Heslo pro JSON-RPC spojení</translation>
-    </message>
-    <message>
-        <location filename="../bitcoinstrings.cpp" line="87"/>
-        <source>Listen for JSON-RPC connections on &lt;port&gt; (default: 8332)</source>
-        <translation>Čekat na JSON-RPC spojení na &lt;portu&gt; (výchozí: 8332)</translation>
-    </message>
-    <message>
-        <location filename="../bitcoinstrings.cpp" line="88"/>
-        <source>Allow JSON-RPC connections from specified IP address</source>
-        <translation>Povolit JSON-RPC spojení ze specifikované IP adresy</translation>
-    </message>
-    <message>
-        <location filename="../bitcoinstrings.cpp" line="94"/>
-        <source>Set key pool size to &lt;n&gt; (default: 100)</source>
-        <translation>Nastavit zásobník klíčů na velikost &lt;n&gt; (výchozí: 100)</translation>
-    </message>
-    <message>
-        <location filename="../bitcoinstrings.cpp" line="95"/>
-        <source>Rescan the block chain for missing wallet transactions</source>
-        <translation>Přeskenovat řetězec bloků na chybějící transakce tvé pěněženky</translation>
-    </message>
-    <message>
-        <location filename="../bitcoinstrings.cpp" line="101"/>
-        <source>Use OpenSSL (https) for JSON-RPC connections</source>
-        <translation>Použít OpenSSL (https) pro JSON-RPC spojení</translation>
-    </message>
-    <message>
-        <location filename="../bitcoinstrings.cpp" line="102"/>
-        <source>Server certificate file (default: server.cert)</source>
-        <translation>Soubor se serverovým certifikátem (výchozí: server.cert)</translation>
-    </message>
-    <message>
-        <location filename="../bitcoinstrings.cpp" line="103"/>
-        <source>Server private key (default: server.pem)</source>
-        <translation>Soubor se serverovým soukromým klíčem (výchozí: server.pem)</translation>
-    </message>
-    <message>
-        <location filename="../bitcoinstrings.cpp" line="93"/>
-        <source>Upgrade wallet to latest format</source>
-        <translation>Převést peněženku na nejnovější formát</translation>
-=======
-        <source>Acceptable ciphers (default: TLSv1+HIGH:!SSLv2:!aNULL:!eNULL:!AH:!3DES:@STRENGTH)</source>
-        <translation>Akceptovatelné šifry (výchozí: TLSv1+HIGH:!SSLv2:!aNULL:!eNULL:!AH:!3DES:@STRENGTH)</translation>
-    </message>
-    <message>
-        <location filename="../bitcoinstrings.cpp" line="80"/>
-        <source>Error loading wallet.dat: Wallet corrupted</source>
-        <translation>Chyba při načítání wallet.dat: peněženka je poškozená</translation>
-    </message>
-    <message>
-        <location filename="../bitcoinstrings.cpp" line="84"/>
-        <source>Cannot downgrade wallet</source>
-        <translation>Nemohu převést peněženku do staršího formátu</translation>
-    </message>
-    <message>
-        <location filename="../bitcoinstrings.cpp" line="86"/>
-        <source>Cannot write default address</source>
-        <translation>Nemohu napsat výchozí adresu</translation>
-    </message>
-    <message>
-        <location filename="../bitcoinstrings.cpp" line="88"/>
-        <source>Done loading</source>
-        <translation>Načítání dokončeno</translation>
-    </message>
-    <message>
-        <location filename="../bitcoinstrings.cpp" line="87"/>
-        <source>Rescanning...</source>
-        <translation>Přeskenovávám...</translation>
-    </message>
-    <message>
-        <location filename="../bitcoinstrings.cpp" line="77"/>
-        <source>Loading block index...</source>
-        <translation>Načítám index bloků...</translation>
-    </message>
-    <message>
-        <location filename="../bitcoinstrings.cpp" line="34"/>
-        <source>Number of seconds to keep misbehaving peers from reconnecting (default: 86400)</source>
-        <translation>Doba ve vteřinách, po kterou se nebudou moci nesprávně se chovající uzly znovu připojit (výchozí: 86400)</translation>
-    </message>
-    <message>
-        <location filename="../bitcoinstrings.cpp" line="42"/>
-        <source>Accept command line and JSON-RPC commands</source>
-        <translation>Akceptovat příkazy z příkazové řádky a přes JSON-RPC</translation>
-    </message>
-    <message>
-        <location filename="../bitcoinstrings.cpp" line="72"/>
-        <source>Cannot obtain a lock on data directory %s.  Bitcoin is probably already running.</source>
-        <translation>Nedaří se mi získat zámek na datový adresář %s. Bitcoin pravděpodobně už jednou běží.</translation>
-    </message>
-    <message>
-        <location filename="../bitcoinstrings.cpp" line="54"/>
-        <source>Execute command when the best block changes (%s in cmd is replaced by block hash)</source>
-        <translation>Spustit příkaz, když se změní nejlepší blok (%s se v příkazu nahradí hashem bloku)</translation>
-    </message>
-    <message>
-        <location filename="../bitcoinstrings.cpp" line="46"/>
-        <source>Prepend debug output with timestamp</source>
-        <translation>Připojit před ladicí výstup časové razítko</translation>
-    </message>
-    <message>
-        <location filename="../bitcoinstrings.cpp" line="50"/>
-        <source>Password for JSON-RPC connections</source>
-        <translation>Heslo pro JSON-RPC spojení</translation>
-    </message>
-    <message>
-        <location filename="../bitcoinstrings.cpp" line="51"/>
-        <source>Listen for JSON-RPC connections on &lt;port&gt; (default: 8332)</source>
-        <translation>Čekat na JSON-RPC spojení na &lt;portu&gt; (výchozí: 8332)</translation>
-    </message>
-    <message>
-        <location filename="../bitcoinstrings.cpp" line="58"/>
-        <source>Set key pool size to &lt;n&gt; (default: 100)</source>
-        <translation>Nastavit zásobník klíčů na velikost &lt;n&gt; (výchozí: 100)</translation>
-    </message>
-    <message>
-        <location filename="../bitcoinstrings.cpp" line="59"/>
-        <source>Rescan the block chain for missing wallet transactions</source>
-        <translation>Přeskenovat řetězec bloků na chybějící transakce tvé pěněženky</translation>
-    </message>
-    <message>
-        <location filename="../bitcoinstrings.cpp" line="78"/>
-        <source>Error loading blkindex.dat</source>
-        <translation>Chyba při načítání blkindex.dat</translation>
-    </message>
-    <message>
-        <location filename="../bitcoinstrings.cpp" line="57"/>
-        <source>Upgrade wallet to latest format</source>
-        <translation>Převést peněženku na nejnovější formát</translation>
-    </message>
-    <message>
-        <location filename="../bitcoinstrings.cpp" line="11"/>
-        <source>List commands</source>
-        <translation>Výpis příkazů</translation>
-    </message>
-    <message>
-        <location filename="../bitcoinstrings.cpp" line="12"/>
-        <source>Get help for a command</source>
-        <translation>Získat nápovědu pro příkaz</translation>
-    </message>
-    <message>
-        <location filename="../bitcoinstrings.cpp" line="21"/>
-        <source>Set database cache size in megabytes (default: 25)</source>
-        <translation>Nastavit velikost databázové vyrovnávací paměti v megabajtech (výchozí: 25)</translation>
->>>>>>> 423cece2
-    </message>
-    <message>
-        <location filename="../bitcoinstrings.cpp" line="80"/>
-        <source>Use the test network</source>
-        <translation>Použít testovací síť (testnet)</translation>
-    </message>
-    <message>
-<<<<<<< HEAD
-        <location filename="../bitcoinstrings.cpp" line="83"/>
-        <source>Send trace/debug info to console instead of debug.log file</source>
-        <translation>Posílat stopovací/ladicí informace do konzole místo do souboru debug.log</translation>
-=======
-        <location filename="../bitcoinstrings.cpp" line="41"/>
-        <source>Fee per KB to add to transactions you send</source>
-        <translation>Poplatek za KB, který se přidá ke každé odeslané transakci</translation>
-    </message>
-    <message>
-        <location filename="../bitcoinstrings.cpp" line="60"/>
-        <source>How many blocks to check at startup (default: 2500, 0 = all)</source>
-        <translation>Kolik bloků při startu zkontrolovat (výchozí: 2500, 0 = všechny)</translation>
->>>>>>> 423cece2
-    </message>
-    <message>
-        <location filename="../bitcoinstrings.cpp" line="84"/>
-        <source>Send trace/debug info to debugger</source>
-        <translation>Posílat stopovací/ladicí informace do debuggeru</translation>
-    </message>
-    <message>
-<<<<<<< HEAD
-        <location filename="../bitcoinstrings.cpp" line="85"/>
-        <source>Username for JSON-RPC connections</source>
-        <translation>Uživatelské jméno pro JSON-RPC spojení</translation>
-    </message>
-    <message>
-        <location filename="../bitcoinstrings.cpp" line="89"/>
-        <source>Send commands to node running on &lt;ip&gt; (default: 127.0.0.1)</source>
-        <translation>Posílat příkazy uzlu běžícím na &lt;ip&gt; (výchozí: 127.0.0.1)</translation>
-    </message>
-    <message>
-        <location filename="../bitcoinstrings.cpp" line="104"/>
-        <source>Acceptable ciphers (default: TLSv1+HIGH:!SSLv2:!aNULL:!eNULL:!AH:!3DES:@STRENGTH)</source>
-        <translation>Akceptovatelné šifry (výchozí: TLSv1+HIGH:!SSLv2:!aNULL:!eNULL:!AH:!3DES:@STRENGTH)</translation>
-    </message>
-    <message>
-        <location filename="../bitcoinstrings.cpp" line="115"/>
-        <source>Loading block index...</source>
-        <translation>Načítám index bloků...</translation>
-    </message>
-    <message>
-        <location filename="../bitcoinstrings.cpp" line="117"/>
-        <source>Loading wallet...</source>
-        <translation>Načítám peněženku...</translation>
-    </message>
-    <message>
-        <location filename="../bitcoinstrings.cpp" line="119"/>
-        <source>Error loading wallet.dat: Wallet requires newer version of Bitcoin</source>
-        <translation>Chyba při načítání wallet.dat: peněženka vyžaduje novější verzi Bitcoinu</translation>
-    </message>
-    <message>
-        <location filename="../bitcoinstrings.cpp" line="125"/>
-        <source>Rescanning...</source>
-        <translation>Přeskenovávám...</translation>
-    </message>
-    <message>
-        <location filename="../bitcoinstrings.cpp" line="42"/>
-        <source>Usage:</source>
-        <translation>Užití:</translation>
-    </message>
-    <message>
-        <location filename="../bitcoinstrings.cpp" line="43"/>
-        <source>Send command to -server or bitcoind</source>
-        <translation>Poslat příkaz pro -server nebo bitcoind</translation>
-    </message>
-    <message>
-        <location filename="../bitcoinstrings.cpp" line="46"/>
-        <source>Options:</source>
-        <translation>Možnosti:</translation>
-    </message>
-    <message>
-        <location filename="../bitcoinstrings.cpp" line="44"/>
-        <source>List commands</source>
-        <translation>Výpis příkazů</translation>
-    </message>
-    <message>
-        <location filename="../bitcoinstrings.cpp" line="45"/>
-        <source>Get help for a command</source>
-        <translation>Získat nápovědu pro příkaz</translation>
-    </message>
-    <message>
-        <location filename="../bitcoinstrings.cpp" line="49"/>
-        <source>Generate coins</source>
-        <translation>Generovat mince</translation>
-    </message>
-    <message>
-        <location filename="../bitcoinstrings.cpp" line="50"/>
-        <source>Don&apos;t generate coins</source>
-        <translation>Negenerovat mince</translation>
-    </message>
-    <message>
-        <location filename="../bitcoinstrings.cpp" line="51"/>
-        <source>Start minimized</source>
-        <translation>Startovat minimalizovaně</translation>
-    </message>
-    <message>
-        <location filename="../bitcoinstrings.cpp" line="57"/>
-        <source>Connect through socks4 proxy</source>
-        <translation>Připojovat se přes socks4 proxy</translation>
-=======
-        <location filename="../bitcoinstrings.cpp" line="8"/>
-        <source>Bitcoin version</source>
-        <translation>Verze Bitcoinu</translation>
-    </message>
-    <message>
-        <location filename="../bitcoinstrings.cpp" line="25"/>
-        <source>Listen for connections on &lt;port&gt; (default: 8333 or testnet: 18333)</source>
-        <translation>Čekat na spojení na &lt;portu&gt; (výchozí: 8333 nebo testnet: 18333)</translation>
-    </message>
-    <message>
-        <location filename="../bitcoinstrings.cpp" line="43"/>
-        <source>Run in the background as a daemon and accept commands</source>
-        <translation>Běžet na pozadí jako démon a akceptovat příkazy</translation>
-    </message>
-    <message>
-        <location filename="../bitcoinstrings.cpp" line="15"/>
-        <source>Specify pid file (default: bitcoind.pid)</source>
-        <translation>PID soubor (výchozí: bitcoind.pid)</translation>
-    </message>
-    <message>
-        <location filename="../bitcoinstrings.cpp" line="49"/>
-        <source>Username for JSON-RPC connections</source>
-        <translation>Uživatelské jméno pro JSON-RPC spojení</translation>
-    </message>
-    <message>
-        <location filename="../bitcoinstrings.cpp" line="44"/>
-        <source>Use the test network</source>
-        <translation>Použít testovací síť (testnet)</translation>
-    </message>
-    <message>
-        <location filename="../bitcoinstrings.cpp" line="71"/>
-        <source>This help message</source>
-        <translation>Tato nápověda</translation>
-    </message>
-    <message>
-        <location filename="../bitcoinstrings.cpp" line="75"/>
-        <source>Loading addresses...</source>
-        <translation>Načítám adresy...</translation>
-    </message>
-    <message>
-        <location filename="../bitcoinstrings.cpp" line="81"/>
-        <source>Error loading wallet.dat: Wallet requires newer version of Bitcoin</source>
-        <translation>Chyba při načítání wallet.dat: peněženka vyžaduje novější verzi Bitcoinu</translation>
-    </message>
-    <message>
-        <location filename="../bitcoinstrings.cpp" line="83"/>
-        <source>Error loading wallet.dat</source>
-        <translation>Chyba při načítání wallet.dat</translation>
-    </message>
-    <message>
-        <location filename="../bitcoinstrings.cpp" line="79"/>
-        <source>Loading wallet...</source>
-        <translation>Načítám peněženku...</translation>
-    </message>
-    <message>
-        <location filename="../bitcoinstrings.cpp" line="85"/>
-        <source>Cannot initialize keypool</source>
-        <translation>Nemohu inicializovat zásobník klíčů</translation>
-    </message>
-    <message>
-        <location filename="../bitcoinstrings.cpp" line="16"/>
-        <source>Generate coins</source>
-        <translation>Generovat mince</translation>
->>>>>>> 423cece2
-    </message>
-    <message>
-        <location filename="../bitcoinstrings.cpp" line="58"/>
-        <source>Allow DNS lookups for addnode and connect</source>
-        <translation>Povolit DNS dotazy pro addnode (přidání uzlu) a connect (připojení)</translation>
-    </message>
-    <message>
-        <location filename="../bitcoinstrings.cpp" line="62"/>
-        <source>Connect only to the specified node</source>
-        <translation>Připojovat se pouze k udanému uzlu</translation>
-    </message>
-    <message>
-        <location filename="../bitcoinstrings.cpp" line="64"/>
-        <source>Accept connections from outside (default: 1)</source>
-        <translation>Přijímat spojení zvenčí (výchozí: 1)</translation>
-    </message>
-    <message>
-        <location filename="../bitcoinstrings.cpp" line="65"/>
-        <source>Set language, for example &quot;de_DE&quot; (default: system locale)</source>
-        <translation>Nastavit jazyk, například &quot;de_DE&quot; (výchozí: systémové nastavení)</translation>
-    </message>
-    <message>
-        <location filename="../bitcoinstrings.cpp" line="66"/>
-        <source>Find peers using DNS lookup (default: 1)</source>
-        <translation type="unfinished">Hledat uzly přes DNS (výchozí: 1)</translation>
-    </message>
-    <message>
-<<<<<<< HEAD
-        <location filename="../bitcoinstrings.cpp" line="71"/>
-=======
-        <location filename="../bitcoinstrings.cpp" line="37"/>
->>>>>>> 423cece2
-        <source>Maximum per-connection receive buffer, &lt;n&gt;*1000 bytes (default: 10000)</source>
-        <translation>Maximální velikost přijímacího bufferu pro každé spojení, &lt;n&gt;*1000 bytů (výchozí: 10000)</translation>
-    </message>
-    <message>
-<<<<<<< HEAD
-        <location filename="../bitcoinstrings.cpp" line="72"/>
-        <source>Maximum per-connection send buffer, &lt;n&gt;*1000 bytes (default: 10000)</source>
-        <translation>Maximální velikost odesílacího bufferu pro každé spojení, &lt;n&gt;*1000 bytů (výchozí: 10000)</translation>
-    </message>
-    <message>
-        <location filename="../bitcoinstrings.cpp" line="81"/>
-        <source>Output extra debugging information</source>
-        <translation>Tisknout speciální ladící informace</translation>
-    </message>
-    <message>
-        <location filename="../bitcoinstrings.cpp" line="98"/>
-        <source>
-SSL options: (see the Bitcoin Wiki for SSL setup instructions)</source>
-        <translation>
-Možnosti SSL: (viz instrukce nastavení SSL v Bitcoin Wiki)</translation>
-    </message>
-    <message>
-        <location filename="../bitcoinstrings.cpp" line="108"/>
-        <source>Usage</source>
-        <translation>Užití</translation>
-    </message>
-    <message>
-        <location filename="../bitcoinstrings.cpp" line="114"/>
-        <source>Error loading addr.dat</source>
-        <translation>Chyba při načítání addr.dat</translation>
-    </message>
-    <message>
-        <location filename="../bitcoinstrings.cpp" line="127"/>
-        <source>Invalid -proxy address</source>
-        <translation>Neplatná -proxy adresa</translation>
-    </message>
-    <message>
-        <location filename="../bitcoinstrings.cpp" line="128"/>
-        <source>Invalid amount for -paytxfee=&lt;amount&gt;</source>
-        <translation>Neplatná částka pro -paytxfee=&lt;částka&gt;</translation>
-    </message>
-    <message>
-        <location filename="../bitcoinstrings.cpp" line="129"/>
-        <source>Warning: -paytxfee is set very high.  This is the transaction fee you will pay if you send a transaction.</source>
-        <translation>Upozornění: -paytxfee je nastaveno velmi vysoko.  Toto je transakční poplatek, který zaplatíš za každou poslanou transakci.</translation>
-    </message>
-    <message>
-        <location filename="../bitcoinstrings.cpp" line="132"/>
-        <source>Error: CreateThread(StartNode) failed</source>
-        <translation>Chyba: Selhalo CreateThread(StartNode)</translation>
-    </message>
-    <message>
-        <location filename="../bitcoinstrings.cpp" line="133"/>
-        <source>Unable to bind to port %d on this computer.  Bitcoin is probably already running.</source>
-        <translation>Nedaří se mi připojit na port %d na tomhle počítači.  Bitcoin už pravděpodobně jednou běží.</translation>
-    </message>
-    <message>
-        <location filename="../bitcoinstrings.cpp" line="38"/>
-        <source>Warning: Please check that your computer&apos;s date and time are correct.  If your clock is wrong Bitcoin will not work properly.</source>
-        <translation>Upozornění: Zkontroluj, že máš v počítači správně nastavený datum a čas.  Pokud jsou nastaveny špatně, Bitcoin nebude fungovat správně.</translation>
-    </message>
-    <message>
-        <location filename="../bitcoinstrings.cpp" line="73"/>
-=======
-        <location filename="../bitcoinstrings.cpp" line="39"/>
->>>>>>> 423cece2
-        <source>Use Universal Plug and Play to map the listening port (default: 1)</source>
-        <translation type="unfinished">Použít UPnP k namapování naslouchacího portu (výchozí: 1)</translation>
-    </message>
-    <message>
-<<<<<<< HEAD
-        <location filename="../bitcoinstrings.cpp" line="74"/>
-        <source>Use Universal Plug and Play to map the listening port (default: 0)</source>
-        <translation type="unfinished">Použít UPnP k namapování naslouchacího portu (výchozí: 0)</translation>
-    </message>
-    <message>
-        <location filename="../bitcoinstrings.cpp" line="52"/>
-=======
-        <location filename="../bitcoinstrings.cpp" line="19"/>
->>>>>>> 423cece2
-        <source>Show splash screen on startup (default: 1)</source>
-        <translation>Zobrazovat startovací obrazovku (výchozí: 1)</translation>
-    </message>
-    <message>
-<<<<<<< HEAD
         <location filename="../bitcoinstrings.cpp" line="22"/>
         <source>%s, you must set a rpcpassword in the configuration file:
  %s
@@ -2645,21 +1837,6 @@
 </translation>
     </message>
     <message>
-        <location filename="../bitcoinstrings.cpp" line="75"/>
-        <source>Detach block and address databases. Increases shutdown time (default: 0)</source>
-        <translation>Odpojit databázi bloků a adres. Prodlužuje čas potřebný k ukončení (výchozí: 0)</translation>
-    </message>
-    <message>
-        <location filename="../bitcoinstrings.cpp" line="14"/>
-        <source>Error: The transaction was rejected.  This might happen if some of the coins in your wallet were already spent, such as if you used a copy of wallet.dat and coins were spent in the copy but not marked as spent here.</source>
-        <translation>Chyba Transakce byla odmítnuta.  Tohle může nastat, pokud nějaké mince z tvé peněženky už jednou byly utraceny, například pokud používáš kopii souboru wallet.dat a mince byly utraceny v druhé kopii, ale nebyly označeny jako utracené v této.</translation>
-    </message>
-    <message>
-        <location filename="../bitcoinstrings.cpp" line="9"/>
-        <source>Error: This transaction requires a transaction fee of at least %s because of its amount, complexity, or use of recently received funds  </source>
-        <translation>Chyba: Tahle transakce vyžaduje transakční poplatek nejméně %s kvůli velikosti zasílané částky, komplexnosti nebo použití nedávno přijatých mincí  </translation>
-    </message>
-    <message>
         <location filename="../bitcoinstrings.cpp" line="33"/>
         <source>You must set rpcpassword=&lt;password&gt; in the configuration file:
 %s
@@ -2669,29 +1846,199 @@
 Pokud konfigurační soubor ještě neexistuje, vytvoř ho tak, aby ho mohl číst pouze vlastník.</translation>
     </message>
     <message>
-        <location filename="../bitcoinstrings.cpp" line="116"/>
-        <source>Error loading blkindex.dat</source>
-        <translation>Chyba při načítání blkindex.dat</translation>
-    </message>
-    <message>
         <location filename="../bitcoinstrings.cpp" line="32"/>
         <source>An error occurred while setting up the RPC port %i for listening: %s</source>
         <translation>Při nastavování naslouchacího RPC portu %i nastala chyba: %s</translation>
     </message>
     <message>
-        <location filename="../bitcoinstrings.cpp" line="118"/>
-        <source>Error loading wallet.dat: Wallet corrupted</source>
-        <translation>Chyba při načítání wallet.dat: peněženka je poškozená</translation>
-    </message>
-    <message>
-        <location filename="../bitcoinstrings.cpp" line="112"/>
-        <source>Bitcoin</source>
-        <translation>Bitcoin</translation>
-    </message>
-    <message>
-        <location filename="../bitcoinstrings.cpp" line="122"/>
-        <source>Cannot downgrade wallet</source>
-        <translation>Nemohu převést peněženku do staršího formátu</translation>
+        <location filename="../bitcoinstrings.cpp" line="8"/>
+        <source>Error: Wallet locked, unable to create transaction  </source>
+        <translation>Chyba: Peněženka je zamčená, nemohu vytvořit transakci  </translation>
+    </message>
+    <message>
+        <location filename="../bitcoinstrings.cpp" line="12"/>
+        <source>Error: Transaction creation failed  </source>
+        <translation>Chyba: Vytvoření transakce selhalo  </translation>
+    </message>
+    <message>
+        <location filename="../bitcoinstrings.cpp" line="31"/>
+        <source>Error</source>
+        <translation>Chyba</translation>
+    </message>
+    <message>
+        <location filename="../bitcoinstrings.cpp" line="13"/>
+        <source>Sending...</source>
+        <translation>Posílám...</translation>
+    </message>
+    <message>
+        <location filename="../bitcoinstrings.cpp" line="19"/>
+        <source>Insufficient funds</source>
+        <translation>Nedostatek prostředků</translation>
+    </message>
+    <message>
+        <location filename="../bitcoinstrings.cpp" line="21"/>
+        <source>To use the %s option</source>
+        <translation>K použití volby %s</translation>
+    </message>
+    <message>
+        <location filename="../bitcoinstrings.cpp" line="63"/>
+        <source>Find peers using internet relay chat (default: 0)</source>
+        <translation>Hledat uzly přes IRC (výchozí: 0)</translation>
+    </message>
+    <message>
+        <location filename="../bitcoinstrings.cpp" line="54"/>
+        <source>Set database cache size in megabytes (default: 25)</source>
+        <translation>Nastavit velikost databázové vyrovnávací paměti v megabajtech (výchozí: 25)</translation>
+    </message>
+    <message>
+        <location filename="../bitcoinstrings.cpp" line="55"/>
+        <source>Set database disk log size in megabytes (default: 100)</source>
+        <translation>Nastavit velikost databázového souboru s logy v megabajtech (výchozí: 100)</translation>
+    </message>
+    <message>
+        <location filename="../bitcoinstrings.cpp" line="60"/>
+        <source>Maintain at most &lt;n&gt; connections to peers (default: 125)</source>
+        <translation>Povol nejvýše &lt;n&gt; připojení k uzlům (výchozí: 125)</translation>
+    </message>
+    <message>
+        <location filename="../bitcoinstrings.cpp" line="47"/>
+        <source>Specify configuration file (default: bitcoin.conf)</source>
+        <translation>Konfigurační soubor (výchozí: bitcoin.conf)</translation>
+    </message>
+    <message>
+        <location filename="../bitcoinstrings.cpp" line="56"/>
+        <source>Specify connection timeout (in milliseconds)</source>
+        <translation>Zadej časový limit spojení (v milisekundách)</translation>
+    </message>
+    <message>
+        <location filename="../bitcoinstrings.cpp" line="42"/>
+        <source>Usage:</source>
+        <translation>Užití:</translation>
+    </message>
+    <message>
+        <location filename="../bitcoinstrings.cpp" line="68"/>
+        <source>Number of seconds to keep misbehaving peers from reconnecting (default: 86400)</source>
+        <translation>Doba ve vteřinách, po kterou se nebudou moci nesprávně se chovající uzly znovu připojit (výchozí: 86400)</translation>
+    </message>
+    <message>
+        <location filename="../bitcoinstrings.cpp" line="109"/>
+        <source>Cannot obtain a lock on data directory %s.  Bitcoin is probably already running.</source>
+        <translation>Nedaří se mi získat zámek na datový adresář %s. Bitcoin pravděpodobně už jednou běží.</translation>
+    </message>
+    <message>
+        <location filename="../bitcoinstrings.cpp" line="90"/>
+        <source>Execute command when the best block changes (%s in cmd is replaced by block hash)</source>
+        <translation>Spustit příkaz, když se změní nejlepší blok (%s se v příkazu nahradí hashem bloku)</translation>
+    </message>
+    <message>
+        <location filename="../bitcoinstrings.cpp" line="86"/>
+        <source>Password for JSON-RPC connections</source>
+        <translation>Heslo pro JSON-RPC spojení</translation>
+    </message>
+    <message>
+        <location filename="../bitcoinstrings.cpp" line="87"/>
+        <source>Listen for JSON-RPC connections on &lt;port&gt; (default: 8332)</source>
+        <translation>Čekat na JSON-RPC spojení na &lt;portu&gt; (výchozí: 8332)</translation>
+    </message>
+    <message>
+        <location filename="../bitcoinstrings.cpp" line="94"/>
+        <source>Set key pool size to &lt;n&gt; (default: 100)</source>
+        <translation>Nastavit zásobník klíčů na velikost &lt;n&gt; (výchozí: 100)</translation>
+    </message>
+    <message>
+        <location filename="../bitcoinstrings.cpp" line="95"/>
+        <source>Rescan the block chain for missing wallet transactions</source>
+        <translation>Přeskenovat řetězec bloků na chybějící transakce tvé pěněženky</translation>
+    </message>
+    <message>
+        <location filename="../bitcoinstrings.cpp" line="44"/>
+        <source>List commands</source>
+        <translation>Výpis příkazů</translation>
+    </message>
+    <message>
+        <location filename="../bitcoinstrings.cpp" line="45"/>
+        <source>Get help for a command</source>
+        <translation>Získat nápovědu pro příkaz</translation>
+    </message>
+    <message>
+        <location filename="../bitcoinstrings.cpp" line="59"/>
+        <source>Listen for connections on &lt;port&gt; (default: 8333 or testnet: 18333)</source>
+        <translation>Čekat na spojení na &lt;portu&gt; (výchozí: 8333 nebo testnet: 18333)</translation>
+    </message>
+    <message>
+        <location filename="../bitcoinstrings.cpp" line="79"/>
+        <source>Run in the background as a daemon and accept commands</source>
+        <translation>Běžet na pozadí jako démon a akceptovat příkazy</translation>
+    </message>
+    <message>
+        <location filename="../bitcoinstrings.cpp" line="48"/>
+        <source>Specify pid file (default: bitcoind.pid)</source>
+        <translation>PID soubor (výchozí: bitcoind.pid)</translation>
+    </message>
+    <message>
+        <location filename="../bitcoinstrings.cpp" line="107"/>
+        <source>This help message</source>
+        <translation>Tato nápověda</translation>
+    </message>
+    <message>
+        <location filename="../bitcoinstrings.cpp" line="108"/>
+        <source>Usage</source>
+        <translation>Užití</translation>
+    </message>
+    <message>
+        <location filename="../bitcoinstrings.cpp" line="113"/>
+        <source>Loading addresses...</source>
+        <translation>Načítám adresy...</translation>
+    </message>
+    <message>
+        <location filename="../bitcoinstrings.cpp" line="58"/>
+        <source>Allow DNS lookups for addnode and connect</source>
+        <translation>Povolit DNS dotazy pro addnode (přidání uzlu) a connect (připojení)</translation>
+    </message>
+    <message>
+        <location filename="../bitcoinstrings.cpp" line="64"/>
+        <source>Accept connections from outside (default: 1)</source>
+        <translation>Přijímat spojení zvenčí (výchozí: 1)</translation>
+    </message>
+    <message>
+        <location filename="../bitcoinstrings.cpp" line="65"/>
+        <source>Set language, for example &quot;de_DE&quot; (default: system locale)</source>
+        <translation>Nastavit jazyk, například &quot;de_DE&quot; (výchozí: systémové nastavení)</translation>
+    </message>
+    <message>
+        <location filename="../bitcoinstrings.cpp" line="66"/>
+        <source>Find peers using DNS lookup (default: 1)</source>
+        <translation type="unfinished">Hledat uzly přes DNS (výchozí: 1)</translation>
+    </message>
+    <message>
+        <location filename="../bitcoinstrings.cpp" line="73"/>
+        <source>Use Universal Plug and Play to map the listening port (default: 1)</source>
+        <translation type="unfinished">Použít UPnP k namapování naslouchacího portu (výchozí: 1)</translation>
+    </message>
+    <message>
+        <location filename="../bitcoinstrings.cpp" line="52"/>
+        <source>Show splash screen on startup (default: 1)</source>
+        <translation>Zobrazovat startovací obrazovku (výchozí: 1)</translation>
+    </message>
+    <message>
+        <location filename="../bitcoinstrings.cpp" line="81"/>
+        <source>Output extra debugging information</source>
+        <translation>Tisknout speciální ladící informace</translation>
+    </message>
+    <message>
+        <location filename="../bitcoinstrings.cpp" line="96"/>
+        <source>How many blocks to check at startup (default: 2500, 0 = all)</source>
+        <translation>Kolik bloků při startu zkontrolovat (výchozí: 2500, 0 = všechny)</translation>
+    </message>
+    <message>
+        <location filename="../bitcoinstrings.cpp" line="97"/>
+        <source>How thorough the block verification is (0-6, default: 1)</source>
+        <translation>Jak moc důkladná má verifikace bloků být (0-6, výchozí: 1)</translation>
+    </message>
+    <message>
+        <location filename="../bitcoinstrings.cpp" line="20"/>
+        <source>Warning: Disk space is low</source>
+        <translation>Upozornění: Na disku je málo místa</translation>
     </message>
     <message>
         <location filename="../bitcoinstrings.cpp" line="124"/>
@@ -2699,169 +2046,126 @@
         <translation>Nemohu napsat výchozí adresu</translation>
     </message>
     <message>
-        <location filename="../bitcoinstrings.cpp" line="31"/>
-        <source>Error</source>
-        <translation>Chyba</translation>
-    </message>
-    <message>
-        <location filename="../bitcoinstrings.cpp" line="12"/>
-        <source>Error: Transaction creation failed  </source>
-        <translation>Chyba: Vytvoření transakce selhalo  </translation>
-    </message>
-    <message>
-        <location filename="../bitcoinstrings.cpp" line="8"/>
-        <source>Error: Wallet locked, unable to create transaction  </source>
-        <translation>Chyba: Peněženka je zamčená, nemohu vytvořit transakci  </translation>
-=======
-        <location filename="../bitcoinstrings.cpp" line="45"/>
-        <source>Output extra debugging information</source>
-        <translation>Tisknout speciální ladící informace</translation>
-    </message>
-    <message>
-        <location filename="../bitcoinstrings.cpp" line="62"/>
+        <location filename="../bitcoinstrings.cpp" line="127"/>
+        <source>Invalid -proxy address</source>
+        <translation>Neplatná -proxy adresa</translation>
+    </message>
+    <message>
+        <location filename="../bitcoinstrings.cpp" line="128"/>
+        <source>Invalid amount for -paytxfee=&lt;amount&gt;</source>
+        <translation>Neplatná částka pro -paytxfee=&lt;částka&gt;</translation>
+    </message>
+    <message>
+        <location filename="../bitcoinstrings.cpp" line="132"/>
+        <source>Error: CreateThread(StartNode) failed</source>
+        <translation>Chyba: Selhalo CreateThread(StartNode)</translation>
+    </message>
+    <message>
+        <location filename="../bitcoinstrings.cpp" line="133"/>
+        <source>Unable to bind to port %d on this computer.  Bitcoin is probably already running.</source>
+        <translation>Nedaří se mi připojit na port %d na tomhle počítači.  Bitcoin už pravděpodobně jednou běží.</translation>
+    </message>
+    <message>
+        <location filename="../bitcoinstrings.cpp" line="38"/>
+        <source>Warning: Please check that your computer&apos;s date and time are correct.  If your clock is wrong Bitcoin will not work properly.</source>
+        <translation>Upozornění: Zkontroluj, že máš v počítači správně nastavený datum a čas.  Pokud jsou nastaveny špatně, Bitcoin nebude fungovat správně.</translation>
+    </message>
+    <message>
+        <location filename="../bitcoinstrings.cpp" line="78"/>
+        <source>Accept command line and JSON-RPC commands</source>
+        <translation>Akceptovat příkazy z příkazové řádky a přes JSON-RPC</translation>
+    </message>
+    <message>
+        <location filename="../bitcoinstrings.cpp" line="72"/>
+        <source>Maximum per-connection send buffer, &lt;n&gt;*1000 bytes (default: 10000)</source>
+        <translation>Maximální velikost odesílacího bufferu pro každé spojení, &lt;n&gt;*1000 bytů (výchozí: 10000)</translation>
+    </message>
+    <message>
+        <location filename="../bitcoinstrings.cpp" line="51"/>
+        <source>Start minimized</source>
+        <translation>Startovat minimalizovaně</translation>
+    </message>
+    <message>
+        <location filename="../bitcoinstrings.cpp" line="57"/>
+        <source>Connect through socks4 proxy</source>
+        <translation>Připojovat se přes socks4 proxy</translation>
+    </message>
+    <message>
+        <location filename="../bitcoinstrings.cpp" line="74"/>
+        <source>Use Universal Plug and Play to map the listening port (default: 0)</source>
+        <translation type="unfinished">Použít UPnP k namapování naslouchacího portu (výchozí: 0)</translation>
+    </message>
+    <message>
+        <location filename="../bitcoinstrings.cpp" line="129"/>
+        <source>Warning: -paytxfee is set very high.  This is the transaction fee you will pay if you send a transaction.</source>
+        <translation>Upozornění: -paytxfee je nastaveno velmi vysoko.  Toto je transakční poplatek, který zaplatíš za každou poslanou transakci.</translation>
+    </message>
+    <message>
+        <location filename="../bitcoinstrings.cpp" line="88"/>
+        <source>Allow JSON-RPC connections from specified IP address</source>
+        <translation>Povolit JSON-RPC spojení ze specifikované IP adresy</translation>
+    </message>
+    <message>
+        <location filename="../bitcoinstrings.cpp" line="71"/>
+        <source>Maximum per-connection receive buffer, &lt;n&gt;*1000 bytes (default: 10000)</source>
+        <translation>Maximální velikost přijímacího bufferu pro každé spojení, &lt;n&gt;*1000 bytů (výchozí: 10000)</translation>
+    </message>
+    <message>
+        <location filename="../bitcoinstrings.cpp" line="9"/>
+        <source>Error: This transaction requires a transaction fee of at least %s because of its amount, complexity, or use of recently received funds  </source>
+        <translation>Chyba: Tahle transakce vyžaduje transakční poplatek nejméně %s kvůli velikosti zasílané částky, komplexnosti nebo použití nedávno přijatých mincí  </translation>
+    </message>
+    <message>
+        <location filename="../bitcoinstrings.cpp" line="14"/>
+        <source>Error: The transaction was rejected.  This might happen if some of the coins in your wallet were already spent, such as if you used a copy of wallet.dat and coins were spent in the copy but not marked as spent here.</source>
+        <translation>Chyba Transakce byla odmítnuta.  Tohle může nastat, pokud nějaké mince z tvé peněženky už jednou byly utraceny, například pokud používáš kopii souboru wallet.dat a mince byly utraceny v druhé kopii, ale nebyly označeny jako utracené v této.</translation>
+    </message>
+    <message>
+        <location filename="../bitcoinstrings.cpp" line="18"/>
+        <source>Invalid amount</source>
+        <translation>Neplatná částka</translation>
+    </message>
+    <message>
+        <location filename="../bitcoinstrings.cpp" line="104"/>
+        <source>Acceptable ciphers (default: TLSv1+HIGH:!SSLv2:!aNULL:!eNULL:!AH:!3DES:@STRENGTH)</source>
+        <translation>Akceptovatelné šifry (výchozí: TLSv1+HIGH:!SSLv2:!aNULL:!eNULL:!AH:!3DES:@STRENGTH)</translation>
+    </message>
+    <message>
+        <location filename="../bitcoinstrings.cpp" line="61"/>
+        <source>Add a node to connect to and attempt to keep the connection open</source>
+        <translation>Přidat uzel, ke kterému se připojit a snažit se spojení udržet</translation>
+    </message>
+    <message>
+        <location filename="../bitcoinstrings.cpp" line="98"/>
         <source>
 SSL options: (see the Bitcoin Wiki for SSL setup instructions)</source>
         <translation>
 Možnosti SSL: (viz instrukce nastavení SSL v Bitcoin Wiki)</translation>
     </message>
     <message>
-        <location filename="../bitcoinstrings.cpp" line="76"/>
+        <location filename="../bitcoinstrings.cpp" line="75"/>
+        <source>Detach block and address databases. Increases shutdown time (default: 0)</source>
+        <translation>Odpojit databázi bloků a adres. Prodlužuje čas potřebný k ukončení (výchozí: 0)</translation>
+    </message>
+    <message>
+        <location filename="../bitcoinstrings.cpp" line="114"/>
         <source>Error loading addr.dat</source>
         <translation>Chyba při načítání addr.dat</translation>
->>>>>>> 423cece2
-    </message>
-    <message>
-        <location filename="../bitcoinstrings.cpp" line="77"/>
-        <source>Fee per KB to add to transactions you send</source>
-        <translation>Poplatek za KB, který se přidá ke každé odeslané transakci</translation>
-    </message>
-    <message>
-        <location filename="../bitcoinstrings.cpp" line="63"/>
-        <source>Find peers using internet relay chat (default: 0)</source>
-        <translation>Hledat uzly přes IRC (výchozí: 0)</translation>
-    </message>
-    <message>
-<<<<<<< HEAD
-        <location filename="../bitcoinstrings.cpp" line="96"/>
-        <source>How many blocks to check at startup (default: 2500, 0 = all)</source>
-        <translation>Kolik bloků při startu zkontrolovat (výchozí: 2500, 0 = všechny)</translation>
-=======
-        <location filename="../bitcoinstrings.cpp" line="95"/>
-        <source>Warning: Disk space is low</source>
-        <translation>Upozornění: Na disku je málo místa</translation>
->>>>>>> 423cece2
-    </message>
-    <message>
-        <location filename="../bitcoinstrings.cpp" line="97"/>
-        <source>How thorough the block verification is (0-6, default: 1)</source>
-        <translation>Jak moc důkladná má verifikace bloků být (0-6, výchozí: 1)</translation>
-    </message>
-    <message>
-<<<<<<< HEAD
-        <location filename="../bitcoinstrings.cpp" line="20"/>
-        <source>Warning: Disk space is low</source>
-        <translation>Upozornění: Na disku je málo místa</translation>
-    </message>
-    <message>
-        <location filename="../bitcoinstrings.cpp" line="19"/>
-        <source>Insufficient funds</source>
-        <translation>Nedostatek prostředků</translation>
-=======
-        <location filename="../bitcoinstrings.cpp" line="96"/>
-        <source>Unable to bind to port %d on this computer.  Bitcoin is probably already running.</source>
-        <translation>Nedaří se mi připojit na port %d na tomhle počítači.  Bitcoin už pravděpodobně jednou běží.</translation>
->>>>>>> 423cece2
-    </message>
-    <message>
-        <location filename="../bitcoinstrings.cpp" line="18"/>
-        <source>Invalid amount</source>
-        <translation>Neplatná částka</translation>
-    </message>
-    <message>
-<<<<<<< HEAD
-        <location filename="../bitcoinstrings.cpp" line="13"/>
-        <source>Sending...</source>
-        <translation>Posílám...</translation>
-    </message>
-    <message>
-        <location filename="../bitcoinstrings.cpp" line="54"/>
-        <source>Set database cache size in megabytes (default: 25)</source>
-        <translation>Nastavit velikost databázové vyrovnávací paměti v megabajtech (výchozí: 25)</translation>
-    </message>
-    <message>
-        <location filename="../bitcoinstrings.cpp" line="55"/>
-        <source>Set database disk log size in megabytes (default: 100)</source>
-        <translation>Nastavit velikost databázového souboru s logy v megabajtech (výchozí: 100)</translation>
-    </message>
-    <message>
-        <location filename="../bitcoinstrings.cpp" line="21"/>
-        <source>To use the %s option</source>
-        <translation>K použití volby %s</translation>
-=======
-        <location filename="../bitcoinstrings.cpp" line="38"/>
-        <source>Maximum per-connection send buffer, &lt;n&gt;*1000 bytes (default: 10000)</source>
-        <translation>Maximální velikost odesílacího bufferu pro každé spojení, &lt;n&gt;*1000 bytů (výchozí: 10000)</translation>
-    </message>
-    <message>
-        <location filename="../bitcoinstrings.cpp" line="17"/>
-        <source>Don&apos;t generate coins</source>
-        <translation>Negenerovat mince</translation>
-    </message>
-    <message>
-        <location filename="../bitcoinstrings.cpp" line="18"/>
-        <source>Start minimized</source>
-        <translation>Startovat minimalizovaně</translation>
-    </message>
-    <message>
-        <location filename="../bitcoinstrings.cpp" line="52"/>
-        <source>Allow JSON-RPC connections from specified IP address</source>
-        <translation>Povolit JSON-RPC spojení ze specifikované IP adresy</translation>
-    </message>
-    <message>
-        <location filename="../bitcoinstrings.cpp" line="23"/>
-        <source>Connect through socks4 proxy</source>
-        <translation>Připojovat se přes socks4 proxy</translation>
-    </message>
-    <message>
-        <location filename="../bitcoinstrings.cpp" line="27"/>
-        <source>Add a node to connect to and attempt to keep the connection open</source>
-        <translation>Přidat uzel, ke kterému se připojit a snažit se spojení udržet</translation>
-    </message>
-    <message>
-        <location filename="../bitcoinstrings.cpp" line="65"/>
-        <source>Use OpenSSL (https) for JSON-RPC connections</source>
-        <translation>Použít OpenSSL (https) pro JSON-RPC spojení</translation>
-    </message>
-    <message>
-        <location filename="../bitcoinstrings.cpp" line="66"/>
-        <source>Server certificate file (default: server.cert)</source>
-        <translation>Soubor se serverovým certifikátem (výchozí: server.cert)</translation>
-    </message>
-    <message>
-        <location filename="../bitcoinstrings.cpp" line="67"/>
-        <source>Server private key (default: server.pem)</source>
-        <translation>Soubor se serverovým soukromým klíčem (výchozí: server.pem)</translation>
-    </message>
-    <message>
-        <location filename="../bitcoinstrings.cpp" line="40"/>
-        <source>Use Universal Plug and Play to map the listening port (default: 0)</source>
-        <translation type="unfinished">Použít UPnP k namapování naslouchacího portu (výchozí: 0)</translation>
-    </message>
-    <message>
-        <location filename="../bitcoinstrings.cpp" line="91"/>
-        <source>Warning: -paytxfee is set very high.  This is the transaction fee you will pay if you send a transaction.</source>
-        <translation>Upozornění: -paytxfee je nastaveno velmi vysoko.  Toto je transakční poplatek, který zaplatíš za každou poslanou transakci.</translation>
-    </message>
-    <message>
-        <location filename="../bitcoinstrings.cpp" line="102"/>
-        <source>beta</source>
-        <translation>beta</translation>
-    </message>
-    <message>
-        <location filename="../bitcoinstrings.cpp" line="82"/>
-        <source>Wallet needed to be rewritten: restart Bitcoin to complete</source>
-        <translation>Soubor s peněženkou potřeboval přepsat: restartuj Bitcoin, aby se operace dokončila</translation>
->>>>>>> 423cece2
+    </message>
+    <message>
+        <location filename="../bitcoinstrings.cpp" line="119"/>
+        <source>Error loading wallet.dat: Wallet requires newer version of Bitcoin</source>
+        <translation>Chyba při načítání wallet.dat: peněženka vyžaduje novější verzi Bitcoinu</translation>
+    </message>
+    <message>
+        <location filename="../bitcoinstrings.cpp" line="89"/>
+        <source>Send commands to node running on &lt;ip&gt; (default: 127.0.0.1)</source>
+        <translation>Posílat příkazy uzlu běžícím na &lt;ip&gt; (výchozí: 127.0.0.1)</translation>
+    </message>
+    <message>
+        <location filename="../bitcoinstrings.cpp" line="83"/>
+        <source>Send trace/debug info to console instead of debug.log file</source>
+        <translation>Posílat stopovací/ladicí informace do konzole místo do souboru debug.log</translation>
     </message>
 </context>
 </TS>